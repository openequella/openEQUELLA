--- conflicted
+++ resolved
@@ -392,17 +392,10 @@
             query: query,
             currentPage: 0,
             selectedCategories: undefined,
-<<<<<<< HEAD
           });
         }
       }, 500),
-    [doSearch, searchPageOptions]
-=======
-          }),
-        500,
-      ),
     [doSearch, searchPageOptions],
->>>>>>> 4c861dec
   );
 
   const handleQuickDateRangeModeChange = (
