--- conflicted
+++ resolved
@@ -116,8 +116,10 @@
       : displayOptions?.standardOpen) ?? false
   );
 
-  const [attachmentsAndViewerConfigs, setAttachmentsAndViewerConfigs] =
-    useState<AttachmentAndViewerConfig[]>([]);
+  const [
+    attachmentsAndViewerConfigs,
+    setAttachmentsAndViewerConfigs,
+  ] = useState<AttachmentAndViewerConfig[]>([]);
 
   // A wrapper for 'getViewerDetails' to ensure it returns a rejected promise with proper error message
   // rather than throws an error.
@@ -158,54 +160,11 @@
           version,
           viewerDetails
         );
-<<<<<<< HEAD
         if (mounted) {
           setAttachmentsAndViewerConfigs(attachmentsAndViewerDefinitions);
         }
       } catch (error) {
         handleError(new Error(error));
-=======
-
-      // Transform AttachmentAndViewerDefinition to AttachmentAndViewerConfig.
-      const attachmentsAndConfigs: AttachmentAndViewerConfig[] =
-        attachmentsAndViewerDefinitions.map(
-          ({ viewerDefinition: [viewer, viewUrl], attachment }) => {
-            const initialLightboxEntryIndex = lightboxEntries.findIndex(
-              (entry) => entry.id === attachment.id
-            );
-            return viewer === "lightbox"
-              ? {
-                  attachment,
-                  viewerConfig: {
-                    viewerType: viewer,
-                    config: {
-                      src: viewUrl,
-                      title: attachment.description,
-                      mimeType: attachment.mimeType ?? "",
-                      onNext: buildLightboxNavigationHandler(
-                        lightboxEntries,
-                        initialLightboxEntryIndex + 1
-                      ),
-                      onPrevious: buildLightboxNavigationHandler(
-                        lightboxEntries,
-                        initialLightboxEntryIndex - 1
-                      ),
-                    },
-                  },
-                }
-              : {
-                  attachment,
-                  viewerConfig: {
-                    viewerType: viewer,
-                    url: viewUrl,
-                  },
-                };
-          }
-        );
-
-      if (mounted) {
-        setAttachmentsAndViewerConfigs(attachmentsAndConfigs);
->>>>>>> 0b536275
       }
     })();
 
