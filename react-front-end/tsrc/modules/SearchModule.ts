--- conflicted
+++ resolved
@@ -310,17 +310,10 @@
       (options) =>
         OEQ.Search.searchWithAdvancedParams(
           API_BASE_URL,
-<<<<<<< HEAD
           buildAdvancedSearchParams(options),
-          normalParams
-        )
-    )
-=======
-          buildSearchAdditionalParams(options),
           normalParams,
         ),
     ),
->>>>>>> 4c861dec
   );
 };
 
