--- conflicted
+++ resolved
@@ -17,32 +17,16 @@
  */
 import * as OEQ from "@openequella/rest-api-client";
 import * as A from "fp-ts/Array";
-<<<<<<< HEAD
 import { absurd } from "fp-ts/function";
 import * as React from "react";
-import { createContext, ReactNode, useContext, useMemo, useState } from "react";
-=======
-import * as React from "react";
-import { useCallback, useContext, useState } from "react";
->>>>>>> e4db57f2
+import { ReactNode, useContext, useMemo, useState } from "react";
 import { useHistory } from "react-router";
 import { AppContext } from "../mainui/App";
 import { NEW_MY_RESOURCES_PATH } from "../mainui/routes";
 import { TemplateUpdateProps } from "../mainui/Template";
 import { nonDeletedStatuses } from "../modules/SearchModule";
 import type { StatusSelectorProps } from "../search/components/StatusSelector";
-import type { MyResourcesType } from "./MyResourcesPageHelper";
 import {
-<<<<<<< HEAD
-  customUIForMyResources,
-  defaultSortOrder,
-  myResourcesTypeToItemStatus,
-  renderAllResources,
-  scrapbookSearchResult,
-} from "./MyResourcesPageHelper";
-import {
-=======
->>>>>>> e4db57f2
   Search,
   SearchContext,
   SearchContextProps,
@@ -57,26 +41,17 @@
   SearchPageOptions,
   SearchPageRefinePanelConfig,
 } from "../search/SearchPageHelper";
-<<<<<<< HEAD
 import type { SearchPageSearchResult } from "../search/SearchPageReducer";
-
-interface MyResourcesPageContextProps {
-  onChange: (resourceType: MyResourcesType) => void;
-}
-
-export const MyResourcesPageContext =
-  createContext<MyResourcesPageContextProps>({
-    onChange: () => {},
-  });
-=======
 import { languageStrings } from "../util/langstrings";
 import { MyResourcesSelector } from "./components/MyResourcesSelector";
 import type { MyResourcesType } from "./MyResourcesPageHelper";
 import {
+  customUIForMyResources,
   defaultSortOrder,
   myResourcesTypeToItemStatus,
+  renderAllResources,
+  scrapbookSearchResult,
 } from "./MyResourcesPageHelper";
->>>>>>> e4db57f2
 
 const { title } = languageStrings.myResources;
 
