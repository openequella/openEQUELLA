/*
 * Licensed to The Apereo Foundation under one or more contributor license
 * agreements. See the NOTICE file distributed with this work for additional
 * information regarding copyright ownership.
 *
 * The Apereo Foundation licenses this file to you under the Apache License,
 * Version 2.0, (the "License"); you may not use this file except in compliance
 * with the License. You may obtain a copy of the License at:
 *
 *     http://www.apache.org/licenses/LICENSE-2.0
 *
 * Unless required by applicable law or agreed to in writing, software
 * distributed under the License is distributed on an "AS IS" BASIS,
 * WITHOUT WARRANTIES OR CONDITIONS OF ANY KIND, either express or implied.
 * See the License for the specific language governing permissions and
 * limitations under the License.
 */
import * as OEQ from "@openequella/rest-api-client";
import * as A from "fp-ts/Array";
import * as E from "fp-ts/Either";
import { Eq, struct } from "fp-ts/Eq";
import { absurd, constFalse, flow, pipe } from "fp-ts/function";
import * as M from "fp-ts/Map";
import * as NEA from "fp-ts/NonEmptyArray";
import * as O from "fp-ts/Option";
import { Refinement } from "fp-ts/Refinement";
import * as S from "fp-ts/string";
import * as React from "react";
import { WizardCheckBoxGroup } from "./WizardCheckBoxGroup";
import { WizardEditBox } from "./WizardEditBox";
<<<<<<< HEAD
import { WizardRawHtml } from "./WizardRawHtml";
=======
import { WizardRadioButtonGroup } from "./WizardRadioButtonGroup";
>>>>>>> c664fc96
import { WizardUnsupported } from "./WizardUnsupported";

/**
 * Provide basic props a Wizard control component needs.
 */
export interface WizardControlBasicProps {
  /**
   * DOM id.
   */
  id?: string;
  /**
   * The label to display for the control.
   */
  label?: string;
  /**
   * A description to display alongside the control to assist users.
   */
  description?: string;
  /**
   * Indicate that this control is 'mandatory' to the user.
   */
  mandatory: boolean;
}

/**
 * Used to loosely target what a value (typically a `ControlValue`) is being used for.
 */
export interface ControlTarget {
  /**
   * The 'fullPath's for the targetNode.
   */
  schemaNode: string[];
  /**
   * The type of control that is being targeted.
   */
  type: OEQ.WizardControl.ControlType;
}

/**
 * Convenience type for our way of storing the two main value types across our controls. Represents
 * that some controls are textual, and some are numeric; and that some controls store more than one
 * value.
 */
export type ControlValue = number[] | string[];

/**
 * Identifies a Wizard 'field' and specifies its value.
 */
export interface FieldValue {
  target: ControlTarget;
  value: ControlValue;
}

/**
 * Collection type alias for specifying a group of field values.
 */
export type FieldValueMap = Map<ControlTarget, ControlValue>;

/**
 * Creates a function which checks the type of the head of an array using the supplied refinement
 * function. The resulting function returns true when it is passed an array who's head element
 * matches the refinement specifications, otherwise (including if the array is empty) it will
 * return false.
 *
 * @param refinement function used by returned function to validate head element.
 */
const isHeadType =
  <T,>(refinement: Refinement<unknown, T>) =>
  (xs: unknown[]): boolean =>
    pipe(xs, A.head, O.map(refinement), O.getOrElse(constFalse));

/**
 * Used to check if the `ControlValue` is of the string[] variety.
 * (Not a general purpose array util!)
 */
const isStringArray = (xs: ControlValue): xs is NEA.NonEmptyArray<string> =>
  pipe(xs as unknown[], isHeadType<string>(S.isString));

/**
 * Typically used to check if the `ControlValue` of an Option type control (e.g. CheckBox Group) is a non-empty array.
 * If you also want to confirm if the value is `string`, use `isStringArray`.
 */
const isControlValueNonEmpty = (xs: ControlValue): boolean => xs.length > 0;

const eqControlTarget: Eq<ControlTarget> = struct({
  schemaNode: A.getEq(S.Eq),
  type: S.Eq,
});

/**
 * Provides a function to insert values into a `FieldValueMap` returning a new Map instance - i.e.
 * original Map is unharmed/changed.
 */
export const fieldValueMapInsert = M.upsertAt(eqControlTarget);

/**
 * Provides a function to lookup values in a `FieldValueMap`.
 */
export const fieldValueMapLookup = M.lookup(eqControlTarget);

const buildControlTarget = (
  c: OEQ.WizardControl.WizardBasicControl
): ControlTarget => ({
  /*
   * Target nodes are stored in several different ways, for our purposes we just need a single
   * fully qualified string as provided by `fullTarget`. This function reduces the array down to
   * such a simple array.
   */
  schemaNode: c.targetNodes.map((n) => n.fullTarget),
  type: c.controlType,
});

/**
 * For a control which just needs a singular value, always retrieve the first value.
 *
 * @param value a potential string value
 */
const getStringControlValue = (value: ControlValue): string =>
  pipe(value, getStringArrayControlValue, NEA.head);

/**
 * For a control that can have one or more string values (e.g. CheckBox Group), validate and
 * retrieve the values from the unionised ControlValue.
 *
 * @param value A ControlValue which should have at least one string value.
 */
const getStringArrayControlValue = (
  value: ControlValue
): NEA.NonEmptyArray<string> =>
  pipe(
    value,
    E.fromPredicate(
      isStringArray,
      () => new TypeError("Expected non-empty string[] but got something else!")
    ),
    E.matchW(
      (error) => {
        throw error;
      },
      (value) => value
    )
  );

/**
 * Factory function responsible for taking a control definition and producing the correct React
 * component.
 */
const controlFactory = (
  id: string,
  control: OEQ.WizardControl.WizardControl,
  onChange: (_: ControlValue) => void,
  value?: ControlValue
): JSX.Element => {
  if (!OEQ.WizardControl.isWizardBasicControl(control)) {
    return <WizardUnsupported />;
  }

  const ifAvailable = <T,>(
    value: ControlValue | undefined,
    getter: (_: ControlValue) => T
  ): T | undefined =>
    pipe(
      value,
      O.fromNullable,
      O.filter(isControlValueNonEmpty),
      O.map(getter),
      O.toUndefined
    );

  const { controlType, mandatory, title, description, size1, size2, options } =
    control;

  const commonProps = {
    id,
    label: title,
    description,
    mandatory,
  };

  switch (controlType) {
    case "editbox":
      return (
        <WizardEditBox
          {...commonProps}
          rows={size2}
          value={ifAvailable<string>(value, getStringControlValue)}
          onChange={(newValue) => onChange([newValue])}
        />
      );
    case "checkboxgroup":
      return (
        <WizardCheckBoxGroup
          {...commonProps}
          options={options}
          columns={size1}
          values={ifAvailable<string[]>(value, getStringArrayControlValue)}
          onSelect={(newValue: string[]) => onChange(newValue)}
        />
      );
<<<<<<< HEAD
=======
    case "radiogroup":
      return (
        <WizardRadioButtonGroup
          {...commonProps}
          options={options}
          columns={size1}
          value={ifAvailable<string>(value, getStringControlValue)}
          onSelect={(newValue: string) => onChange([newValue])}
        />
      );
    case "calendar":
>>>>>>> c664fc96
    case "html":
      return <WizardRawHtml {...commonProps} />;
    case "calendar":
    case "listbox":
    case "shufflebox":
    case "shufflelist":
    case "termselector":
    case "userselector":
      return <WizardUnsupported id={id} />;
    default:
      return absurd(controlType);
  }
};

/**
 * Produces an array of `JSX.Element`s representing the wizard defined by the provided `controls`.
 * Setting their values to those provided in `values` and configuring them with an onChange handler
 * which can set their value in the external instance of `values` - correctly targetted etc.
 *
 * Later, this will also be used for the evaluation and execution of visibility scripting.
 *
 * Later, later, this will also be able to support multi-page wizards as used during contribution.
 *
 * @param controls A collection of controls which make up a wizard.
 * @param values A collection of values for the provided controls - if a control currently has
 *               no value, then it should not be in the collection.
 * @param onChange The high level callback to use to update `values` - this will be wrapped so that
 *                 Wizard components only have to worry about calling a typical simple callback
 *                 with their updated value.
 */
export const render = (
  controls: OEQ.WizardControl.WizardControl[],
  values: FieldValueMap,
  onChange: (update: FieldValue) => void
): JSX.Element[] => {
  const buildOnChangeHandler = (
    c: OEQ.WizardControl.WizardControl
  ): ((value: ControlValue) => void) =>
    OEQ.WizardControl.isWizardBasicControl(c)
      ? (value: ControlValue) =>
          onChange({ target: buildControlTarget(c), value })
      : (_) => {
          throw new Error(
            "Unexpected onChange called for non-WizardBasicControl."
          );
        };

  const getValue = (target: ControlTarget): O.Option<ControlValue> =>
    pipe(values, fieldValueMapLookup(target));

  // Retrieve the value of the specified control
  const retrieveControlsValue: (
    _: OEQ.WizardControl.WizardControl
  ) => ControlValue | undefined = flow(
    O.fromPredicate(OEQ.WizardControl.isWizardBasicControl),
    O.chain(flow(buildControlTarget, getValue)),
    O.toUndefined
  );

  // Build the controls
  return controls.map((c, idx) =>
    controlFactory(
      `wiz-${idx}-${c.controlType}`,
      c,
      buildOnChangeHandler(c),
      retrieveControlsValue(c)
    )
  );
};<|MERGE_RESOLUTION|>--- conflicted
+++ resolved
@@ -28,11 +28,8 @@
 import * as React from "react";
 import { WizardCheckBoxGroup } from "./WizardCheckBoxGroup";
 import { WizardEditBox } from "./WizardEditBox";
-<<<<<<< HEAD
 import { WizardRawHtml } from "./WizardRawHtml";
-=======
 import { WizardRadioButtonGroup } from "./WizardRadioButtonGroup";
->>>>>>> c664fc96
 import { WizardUnsupported } from "./WizardUnsupported";
 
 /**
@@ -232,8 +229,6 @@
           onSelect={(newValue: string[]) => onChange(newValue)}
         />
       );
-<<<<<<< HEAD
-=======
     case "radiogroup":
       return (
         <WizardRadioButtonGroup
@@ -244,8 +239,6 @@
           onSelect={(newValue: string) => onChange([newValue])}
         />
       );
-    case "calendar":
->>>>>>> c664fc96
     case "html":
       return <WizardRawHtml {...commonProps} />;
     case "calendar":
