--- conflicted
+++ resolved
@@ -284,16 +284,8 @@
             <SearchContext.Consumer>
               {(_: SearchContextProps) => (
                 <SearchPageBody
-<<<<<<< HEAD
                   pathname={`${NEW_HIERARCHY_PATH}/${compoundUuid}`}
-                  headerConfig={{
-                    enableCSVExportButton: false,
-                    enableShareSearchButton: false,
-                  }}
-=======
-                  pathname={`${HIERARCHY_PATH}/${compoundUuid}`}
                   headerConfig={{ enableCSVExportButton: false }}
->>>>>>> 7375f4d3
                   enableClassification
                   refinePanelConfig={refinePanelConfig}
                   customRenderSearchResults={customSearchResultBuilder}
