/*
 * Licensed to The Apereo Foundation under one or more contributor license
 * agreements. See the NOTICE file distributed with this work for additional
 * information regarding copyright ownership.
 *
 * The Apereo Foundation licenses this file to you under the Apache License,
 * Version 2.0, (the "License"); you may not use this file except in compliance
 * with the License. You may obtain a copy of the License at:
 *
 *     http://www.apache.org/licenses/LICENSE-2.0
 *
 * Unless required by applicable law or agreed to in writing, software
 * distributed under the License is distributed on an "AS IS" BASIS,
 * WITHOUT WARRANTIES OR CONDITIONS OF ANY KIND, either express or implied.
 * See the License for the specific language governing permissions and
 * limitations under the License.
 */
import {
  AccordionDetails,
  Button,
  FormControl,
  FormControlLabel,
  Grid,
  Switch,
} from "@mui/material";
import { styled } from "@mui/material/styles";
import * as React from "react";
import { useContext, useEffect, useState } from "react";
import { Link } from "react-router-dom";
import { getBaseUrl } from "../AppConfig";
import { AppContext } from "../mainui/App";
import { routes } from "../mainui/routes";
import {
  fetchUISetting,
  saveUISetting,
} from "../modules/GeneralSettingsModule";
import { languageStrings } from "../util/langstrings";

const PREFIX = "UISettingEditor";

const classes = {
  fab: `${PREFIX}-fab`,
  enableNewUIColumn: `${PREFIX}-enableNewUIColumn`,
  enableNewSearchColumn: `${PREFIX}-enableNewSearchColumn`,
};

const StyledAccordionDetails = styled(AccordionDetails)({
  [`& .${classes.fab}`]: {
    position: "absolute",
    bottom: 0,
    right: 16,
  },
  [`& .${classes.enableNewUIColumn}`]: {
    flexBasis: "33.3%",
  },
  [`& .${classes.enableNewSearchColumn}`]: {
    flexBasis: "33.3%",
  },
});

const { uiconfig } = languageStrings;

<<<<<<< HEAD
const UISettingEditor = ({ refreshUser }: UISettingEditorProps) => {
  const { uiconfig } = languageStrings;
=======
const UISettingEditor = () => {
  const classes = useStyles();
>>>>>>> 13342527

  const [newUIEnabled, setNewUIEnabled] = useState<boolean>(true);
  const [newSearchEnabled, setNewSearchEnabled] = useState<boolean>(false);
  const { appErrorHandler } = useContext(AppContext);

  useEffect(() => {
    fetchUISetting()
      .then((uiSetting) => {
        const { enabled, newSearch } = uiSetting.newUI;
        setNewUIEnabled(enabled);
        setNewSearchEnabled(newSearch);
      })
      .catch(appErrorHandler);
  }, [appErrorHandler]);

  const setNewUI = (enabled: boolean) => {
    saveUISetting(enabled, newSearchEnabled)
      .then((_) => {
        setNewUIEnabled(enabled);
        window.location.href = getBaseUrl() + "access/settings.do";
      })
      .catch(appErrorHandler);
  };

  const setNewSearch = (enabled: boolean) => {
    saveUISetting(newUIEnabled, enabled)
      .then((_) => {
        setNewSearchEnabled(enabled);
      })
      .catch(appErrorHandler);
  };

  return (
    <StyledAccordionDetails>
      <Grid container direction="column">
        <Grid item>
          <div className={classes.enableNewUIColumn}>
            <FormControl>
              <FormControlLabel
                control={
                  <Switch
                    checked={newUIEnabled}
                    onChange={(_, checked) => setNewUI(checked)}
                    color="secondary"
                  />
                }
                label={uiconfig.enableNew}
              />
            </FormControl>
          </div>
        </Grid>

        <Grid item>
          <div className={classes.enableNewSearchColumn}>
            <FormControl>
              <FormControlLabel
                control={
                  <Switch
                    checked={newSearchEnabled}
                    disabled={!newUIEnabled}
                    onChange={(_, checked) => setNewSearch(checked)}
                    color="secondary"
                  />
                }
                label={uiconfig.enableSearch}
              />
            </FormControl>
          </div>
        </Grid>

        <Grid item>
          <Link to={routes.ThemeConfig.path}>
            <Button variant="contained" disabled={!newUIEnabled}>
              {uiconfig.themeSettingsButton}
            </Button>
          </Link>
        </Grid>
      </Grid>
    </StyledAccordionDetails>
  );
};

export default UISettingEditor;<|MERGE_RESOLUTION|>--- conflicted
+++ resolved
@@ -58,15 +58,8 @@
   },
 });
 
-const { uiconfig } = languageStrings;
-
-<<<<<<< HEAD
-const UISettingEditor = ({ refreshUser }: UISettingEditorProps) => {
+const UISettingEditor = () => {
   const { uiconfig } = languageStrings;
-=======
-const UISettingEditor = () => {
-  const classes = useStyles();
->>>>>>> 13342527
 
   const [newUIEnabled, setNewUIEnabled] = useState<boolean>(true);
   const [newSearchEnabled, setNewSearchEnabled] = useState<boolean>(false);
