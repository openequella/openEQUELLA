/*
 * Licensed to The Apereo Foundation under one or more contributor license
 * agreements. See the NOTICE file distributed with this work for additional
 * information regarding copyright ownership.
 *
 * The Apereo Foundation licenses this file to you under the Apache License,
 * Version 2.0, (the "License"); you may not use this file except in compliance
 * with the License. You may obtain a copy of the License at:
 *
 *     http://www.apache.org/licenses/LICENSE-2.0
 *
 * Unless required by applicable law or agreed to in writing, software
 * distributed under the License is distributed on an "AS IS" BASIS,
 * WITHOUT WARRANTIES OR CONDITIONS OF ANY KIND, either express or implied.
 * See the License for the specific language governing permissions and
 * limitations under the License.
 */
import { sprintf } from "sprintf-js";

declare let bundle: { [prefix: string]: string };

export interface Sizes {
  zero: string;
  one: string;
  more: string;
}

/**
 * Get appropriate language string based off size of value
 *
 * @param size size or count of value
 * @param strings language strings to choose from
 *
 * TODO: replace with https://github.com/formatjs/react-intl
 */
export function formatSize(size: number, strings: Sizes): string {
  let format;
  switch (size) {
    case 0:
      format = strings.zero;
      break;
    case 1:
      format = strings.one;
      break;
    default:
      format = strings.more;
      break;
  }
  return sprintf(format, size);
}

export interface LanguageStrings {
  [key: string]: string | LanguageStrings;
}

/**
 * Add prefix to language strings
 *
 * @param prefix prefix to add
 * @param strings language string or object to process
 *
 * TODO: replace with https://github.com/formatjs/react-intl
 */
export function prepLangStrings(
  prefix: string,
  strings: LanguageStrings | string
): LanguageStrings | string {
  if (typeof bundle == "undefined") return strings;
  const overrideVal = (prefix: string, val: LanguageStrings | string) => {
    if (typeof val == "string") {
      const overriden = bundle[prefix];
      if (overriden !== undefined) {
        return overriden;
      }
      return val;
    } else {
      const newOut: LanguageStrings = {};
      for (const key in val) {
        if (Object.prototype.hasOwnProperty.call(val, key)) {
          newOut[key] = overrideVal(prefix + "." + key, val[key]);
        }
      }
      return newOut;
    }
  };
  return overrideVal(prefix, strings);
}

export function initStrings() {
  for (const key of Object.keys(languageStrings) as Array<
    keyof typeof languageStrings
  >) {
    (languageStrings as LanguageStrings)[key] = prepLangStrings(
      key,
      languageStrings[key]
    );
  }
}

export const languageStrings = {
  acleditor: {
    privilege: "Privilege",
    privileges: "Privileges",
    selectpriv: "Select privilege",
    expression: "Expression",
    privplaceholder: "Please select or add a privilege",
    dropplaceholder: "Drop targets here",
    addpriv: "Add Privilege",
    addexpression: "Add expression",
    targets: "Targets",
    new: {
      ugr: "User, Group or Role",
      ip: "IP Range",
      referrer: "HTTP Referrer",
      token: "Shared secret",
    },
    notted: "NOT - ",
    not: "Not",
    override: "Override",
    revoked: "Revoked",
    revoke: "Revoke",
    required: "* Required",
    match: {
      and: "All match",
      or: "At least one match",
      notand: "Not all match",
      notor: "None match",
    },
    convertGroup: "Convert to group",
  },
  aclterms: {
    title: {
      ugr: "Select User / Group / Role",
      ip: "Select IP range",
      referrer: "HTTP referrer",
      token: "Select shared secret",
    },
  },
  adminconsoledownload: {
    id: "adminconsole",
    title: "Administration Console",
    text: {
      introTextOne:
        "The Administration Console is no longer accessed from this link. The Administration Console Package must be ",
      introTextTwo: "downloaded",
      introTextThree:
        " and configured on your system. Once installed, the launcher file is then used to open the openEQUELLA Administration Console Launcher dialog to open the Admin Console.",
    },
    link: "https://github.com/apereo/openEQUELLA-admin-console-package/releases",
  },
  common: {
    action: {
      accept: "Accept",
      add: "Add",
      apply: "Apply",
      browse: "Browse...",
      cancel: "Cancel",
      clear: "Clear",
      close: "Close",
      copy: "Copy",
      delete: "Delete",
      discard: "Discard",
      dismiss: "Dismiss",
      done: "Done",
      edit: "Edit",
      no: "No",
      ok: "OK",
      openInNewWindow: "Open in new window",
      openInNewTab: "Open in new tab",
      refresh: "Refresh",
      reject: "Reject",
      register: "Register",
      resettodefault: "Reset to Default",
      revertchanges: "Revert Changes",
      save: "Save",
      search: "Search",
      select: "Select",
      showLess: "Show less",
      showMore: "Show more",
      undo: "Undo",
      yes: "Yes",
    },
    required: "* Required",
    result: {
      success: "Saved successfully.",
      fail: "Failed to save.",
      errors: "Some changes are not saved due to errors listed below",
    },
    users: "Users",
    groups: "Groups",
    roles: "Roles",
  },
  courseedit: {
    title: "Editing course - %s",
    newtitle: "Creating new course",
    tab: "Course details",
    name: {
      label: "Name",
      help: "Course name, e.g. Advanced EQUELLA studies",
    },
    description: {
      label: "Description",
      help: "A brief description",
    },
    code: {
      label: "Code",
      help: "Course code, e.g. EQ101",
    },
    type: {
      label: "Course Type",
      i: "Internal",
      e: "External",
      s: "Staff",
    },
    department: {
      label: "Department name",
    },
    citation: {
      label: "Citation",
    },
    startdate: {
      label: "Start date",
    },
    enddate: {
      label: "End date",
    },
    version: {
      label: "Version selection",
      default: "Institution default",
      forcecurrent:
        "Force selection to be the resource version the user is viewing",
      forcelatest:
        "Force selection to always be the latest live resource version",
      defaultcurrent:
        "User can choose, but default to be the resource version the user is viewing",
      defaultlatest:
        "User can choose, but default to be the latest live resource version",
      help: "When accessing EQUELLA via this course in an external system, all resources added to the external system will use this version selection strategy",
    },
    students: {
      label: "Unique individuals",
    },
    archived: {
      label: "Archived",
    },
    saved: "Successfully saved",
    errored: "Save failed due to server error",
  },
  courses: {
    title: "Courses",
    sure: "Are you sure you want to delete - '%s'?",
    confirmDelete: "It will be permanently deleted.",
    coursesAvailable: {
      zero: "No courses available",
      one: "%d course",
      more: "%d courses",
    },
    includeArchived: "Include archived",
    archived: "Archived",
  },
  cp: {
    title: "Cloud providers",
    cloudprovideravailable: {
      zero: "No cloud providers available",
      one: "%d cloud provider",
      more: "%d cloud providers",
    },
    newcloudprovider: {
      title: "Register a new cloud provider",
      label: "URL",
      text: "Enter the URL supplied by the cloud provider",
      help: "The URL should start with either http:// or https://",
      disclaimer: {
        text: "By proceeding with this registration you are acknowleding that you agree to the terms and conditions of the ",
        title: "Cloud provider disclaimer",
      },
    },
    deletecloudprovider: {
      title: "Are you sure you want to delete cloud provider - '%s'?",
      message: "It will be permanently deleted.",
    },
    refreshed: "Completed refresh",
  },
  dateRangeSelector: {
    defaultStartDatePickerLabel: "From",
    defaultEndDatePickerLabel: "To",
    defaultDropdownLabel: "Quick date ranges",
    quickOptionSwitchLabel: "Enable quick options",
    quickOptionLabels: {
      all: "All",
      today: "Today",
      lastSevenDays: "Last seven days",
      lastMonth: "Last month",
      thisYear: "This year",
    },
  },
  drm: {
    getTerms: {
      error: "Failed to retrieve DRM terms",
    },
    violation: {
      title: "DRM Violation",
      prefix:
        "You are currently unable to access this item due to the following DRM violation: \n",
    },
  },
  embedCode: {
    label: "Embed code",
    copy: "Copy embed code",
    closeEmbedCodeDialog: "Close embed code dialog",
  },
  entity: {
    edit: {
      tab: {
        permissions: "Permissions",
      },
    },
  },
  fileUploader: {
    noFileSelected: "No attached resources",
    failedToDelete: "Failed to delete '%s' due to error: %s",
  },
  invalidLuceneQuery:
    "Your query is invalid. Try simplifying your query to only contain basic terms, and check that you do not have any whitespace around '*' or '+' characters.",
  lightboxComponent: {
    kalturaExternalIdIssue:
      "There is an issue with the format of the externalId for the the Kaltura Video",
    kalturaMissingId:
      "The provided Kaltura media is missing externalId details",
    openSummaryPage: "Open resource summary page",
    unsupportedContent: "Provided content is not supported",
    viewNext: "View next attachment",
    viewPrevious: "View previous attachment",
    youTubeVideoMissingId: "The provided YouTube video is missing a video ID",
  },
  loginnoticepage: {
    title: "Login notice editor",
    clear: {
      title: "Warning",
      confirm: "Are you sure you want to clear this login notice?",
    },
    preLogin: {
      title: "Before login notice",
    },
    postLogin: {
      title: "After login notice",
      description:
        "Write a plaintext message to be displayed after login as an alert...",
    },
    errors: {
      permissions: "You do not have permission to edit these settings.",
    },
    scheduling: {
      title: "Schedule settings",
      start: "Start date:",
      end: "End date:",
      scheduled: "Scheduled",
      alwayson: "On",
      disabled: "Off",
      endbeforestart: "End date must be after start date.",
      expired: "This login notice has expired.",
    },
  },
  myResources: {
    title: "My resources",
    resourceType: {
      published: "Published",
      drafts: "Drafts",
      scrapbook: "Scrapbook",
      modqueue: "Moderation queue",
      archive: "Archive",
      all: "All resources",
    },
    moderating: {
      since: "Moderating since",
    },
<<<<<<< HEAD
    sortOptions: {
      dateCreated: "Date created",
      lastAction: "Last action",
      lastModified: "Date last modified",
      relevance: "Relevance",
      submitted: "Submitted",
      title: "Title",
      userRating: "User rating",
=======
    scrapbook: {
      addScrapbook: "Add to Scrapbook",
      createFile: "Upload files",
      createPage: "Author new web pages",
>>>>>>> 7fdb3dd8
    },
  },
  navigationguard: {
    title: "Close without saving?",
    message:
      "You have unsaved changes. Are you sure you want to leave this page without saving?",
  },
  newuisettings: {
    title: "Theme Settings",
    colourschemesettings: {
      title: "Colour Scheme",
      primarycolour: "Primary Colour",
      menubackgroundcolour: "Menu Background Colour",
      backgroundcolour: "Background Colour",
      paperColor: "Paper Colour",
      secondarycolour: "Secondary Colour",
      sidebartextcolour: "Sidebar Text Colour",
      primarytextcolour: "Primary Text Colour",
      secondarytextcolour: "Secondary Text Colour",
      sidebariconcolour: "Icon Colour",
    },
    logoSettings: {
      alt: "Logo",
      title: "Logo Settings",
      siteLogo: "Site Logo",
      siteLogoDescription:
        "The main logo for the site, primarily displayed in the top left of pages. (Use a PNG file with a maximum width of 230 pixels for best results.)",
    },
    errors: {
      invalidimagetitle: "Image Processing Error",
      invalidimagedescription:
        "Invalid image file. Please check the integrity of your file and try again.",
      nofiledescription: "Please select an image file to upload.",
      permissiontitle: "Permission Error",
      permissiondescription: "You do not have permission to edit the settings.",
    },
    colorPicker: {
      dialogTitle: "Select a Color",
    },
  },
  screenoptions: {
    description: "Screen options",
  },
  searchpage: {
    title: "Search",
    subtitle: "Search results",
    resultsAvailable: "results available",
    noResultsFound: "No results found.",
    refineTitle: "Refine search",
    modifiedDate: "Modified",
    wildcardSearch: "Wildcard search",
    newSearch: "New search",
    newSearchHelperText: "Clears search text and filters",
    shareSearchHelperText: "Copy search link to clipboard",
    shareSearchConfirmationText: "Search link saved to clipboard",
    showAdvancedSearchFilter: "Show advanced search filters",
    deadAttachmentWarning:
      "This attachment appears to be broken or inaccessible.",
    AdvancedSearchPanel: {
      title: "Advanced Search",
      duplicateTargetWarning:
        "Warning: This Advanced search has multiple matching control types pointing to the same metadata schema node.",
    },
    displayModeSelector: {
      title: "Display mode",
      modeItemList: "Item List",
      modeGalleryImage: "Image Gallery",
      modeGalleryVideo: "Video Gallery",
    },
    collectionSelector: {
      noOptions: "All",
      title: "Collections",
    },
    filterLast: {
      label: "Modified within last",
      chip: "Modified within: ",
      name: "Modification date",
      none: "\xa0-\xa0",
      month: "Month",
      year: "Year",
      fiveyear: "Five years",
      week: "Week",
      day: "Day",
    },
    categorySelector: {
      title: "Classifications",
    },
    export: {
      collectionLimit: "Download limited to one collection.",
      exportCompleted: "File downloaded",
      title: "Download search result to a CSV file",
      errorMessages: {
        badRequest:
          "Export failed due to the server indicating the request was invalid.",
        unauthorised: "Sorry, you are not authorised to export this search.",
        notFound: "Failed to find details to export this search.",
      },
    },
    favouriteItem: {
      removeAlert: "Are you sure you want to remove from your favourites?",
      tags: {
        description: "Tags to help when searching (optional).",
        selectVersion: "Select version to add:",
        toThisVersion:
          "NOTE: Adding this favourite will point to this version forever.",
        versionOptions: {
          useLatestVersion: "Always use latest version",
          useThisVersion: "This version",
        },
      },
      title: {
        add: "Add to favourites",
        remove: "Remove from favourites",
      },
    },
    favouriteSearch: {
      saveSearchConfirmationText: "Search added to favourites",
      text: "Please enter a name for this search",
      title: "Add search to favourites",
    },
    filterOwner: {
      title: "Owner",
      chip: "Owner: ",
      clear: "Clear owner selector",
      selectTitle: "Select user to filter by",
    },
    lastModifiedDateSelector: {
      title: "Date modified",
      startDatePicker: "Modified after",
      endDatePicker: "Modified before",
      quickOptionDropdown: "Last modified date",
    },
    mimeTypeFilterSelector: {
      title: "Filter by Attachment type",
      helperText: "Attachment types",
    },
    order: {
      relevance: "Relevance",
      name: "Name",
      datemodified: "Date modifed",
      datecreated: "Date created",
      rating: "Rating",
    },
    pagination: {
      firstPageButton: "First page",
      previousPageButton: "Previous page",
      nextPageButton: "Next page",
      lastPageButton: "Last page",
      itemsPerPage: "Items per page",
    },
    refineSearchPanel: {
      title: "Refine search",
    },
    advancedSearchSelector: {
      label: "Advanced searches",
      title: "Access Advanced searches",
    },
    remoteSearchSelector: {
      title: "Access Remote repositories",
    },
    searchAttachmentsSelector: {
      title: "Search attachments",
    },
    searchBarPlaceholder: "Search",
    searchResult: {
      ariaLabel: "Search result list item",
      attachments: "Attachments",
      dateModified: "Modified",
      attachmentLink: "Attachment link",
      keywordFoundInAttachment: "Search term found in attachment content",
      errors: {
        getAttachmentViewerDetailsFailure:
          "Failed to get attachment viewer details",
      },
    },
    gallerySearchResult: {
      ariaLabel: "Search result gallery item",
      viewItem: "View item",
    },
    statusSelector: {
      all: "All",
      live: "Live",
      title: "Status",
    },
    thumbnails: {
      html: "HTML Icon",
      placeholder: "Placeholder Icon",
      provided: "Provided Icon",
      file: "Default File Icon",
      image: "Image Icon",
      video: "Video Icon",
      link: "Link Icon",
      item: "Item Icon",
    },
    comments: {
      zero: "No comments",
      one: "%d comment",
      more: "%d comments",
    },
    starRatings: {
      label: "Item star rating: %f",
    },
    selectResource: {
      summaryPage: "Select summary page",
      attachment: "Select attachment",
      allAttachments: "Select all attachments",
    },
  },
  settings: {
    general: { name: "General", desc: "General settings" },
    integration: {
      name: "Integrations",
      desc: "Settings for integrating with external systems",
    },
    diagnostics: { name: "Diagnostics", desc: "Diagnostic pages" },
    searching: {
      name: "Search",
      desc: "Search settings",
      searchPageSettings: {
        name: "Search page settings",
        general: "General",
        defaultSortOrder: "Default sort order",
        defaultSortOrderDesc:
          "The default order that search results are ordered by on the search page",
        relevance: "Relevance",
        lastModified: "Date last modified",
        dateCreated: "Date created",
        title: "Title",
        userRating: "User rating",
        allowStatusControl: "Enable status selector",
        allowStatusControlLabel:
          "Allow users to toggle between live and all statuses via the status selector",
        authFeed: "Authenticated feeds",
        authFeedLabel: "Generate authenticated RSS and Atom feed links ",
        gallery: "Gallery",
        galleryViews: "Gallery views",
        disableImages: "Disable Images",
        disableImagesDesc: "Removes Images link from results box",
        disableVideos: "Disable Videos",
        disableVideosDesc: "Removes Videos link from results box",
        disableFileCount: "Disable File Count",
        disableFileCountDesc:
          "Removes the file count that displays on each thumbnail in the Images and Videos views",
        disableCloud: "Disable cloud searching",
        save: "Save",
        success: "Settings saved successfully.",
        notFoundError: "Endpoint not found",
        notFoundErrorDesc: "Endpoint not found. Refresh to retry.",
        permissionsError: "You do not have permission to edit these settings.",
      },
      searchfiltersettings: {
        name: "Search filter settings",
        changesaved: "Search filter changes saved successfully",
        mimetypefiltertitle: "Attachment MIME type filters",
        visibilityconfigtitle: "Filter visibility",
        disableownerfilter: "Disable Owner filter",
        disabledatemodifiedfilter: "Disable Date modified filter",
        edit: "Edit MIME type filter",
        add: "Create new MIME type filter",
        delete: "delete MIME type filter",
        save: "save Search filter configurations",
        filternamelabel: "Name",
        mimetypelistlabel: "MIME types *",
      },
      contentIndexSettings: {
        name: "Content indexing",
        description: "Configure how web page attachments are indexed",
        save: "Save",
        general: "General",
        success: "Settings saved successfully.",
        boosting: "Search terms boosting",
        titleBoostingTitle: "Title",
        metaBoostingTitle: "Other metadata",
        attachmentBoostingTitle: "Attachment content",
        option: {
          none: "Do not index",
          webPage: "Web page only",
          secondaryPage: "Web page and linked web pages",
        },
        sliderMarks: {
          off: "Off",
          noBoost: "No boost",
        },
      },
      facetedsearchsetting: {
        add: "Create classification",
        delete: "Delete classification",
        edit: "Edit classification",
        explanationText:
          "Classifications and their categories display in the Refine search panel of the Search page.",
        facetfields: {
          categoryNumber: "Default number of categories",
          categoryNumberHelper: "Leave blank to display all categories",
          name: "Classification name",
          nameHelper: "Enter name to display in the Refine search panel",
          schemaNode: "Schema node",
          schemaNodeHelper:
            "The categories will be generated from the selected node",
        },
        name: "Faceted search settings",
        schemaSelector: {
          nodeSelector: {
            expandAll: "Expand All",
            collapseAll: "Collapse All",
          },
          permissionsHelperText:
            "The LIST_SCHEMA permission is required to select a schema",
          schema: "Schema",
          selectASchema: "Select a schema...",
        },
        subHeading: "Classifications",
      },
    },
    ui: { name: "UI", desc: "UI settings" },
  },
  shuffleBox: {
    addAll: "Add all",
    addSelected: "Add selected",
    availableOptions: "Available options",
    currentSelections: "Current selections",
    removeAll: "Remove all",
    removeSelected: "Remove selected",
  },
  shuffleList: {
    newEntry: "New entry",
    valueList: "Current list of values",
  },
  template: {
    navaway: {
      title: "You have unsaved changes",
      content: "If you leave this page you will lose your changes.",
    },
    menu: {
      title: "My Account",
      logout: "Logout",
      prefs: "My preferences",
      usernameUnknown: "Username unknown",
    },
  },
  termSelector: {
    placeholder: "Search term",
    loadingText: "Searching terms...",
  },
  uiconfig: {
    facet: {
      name: "Name",
      path: "Path",
      title: "Search facets",
    },
    enableNew: "Enable new UI",
    enableSearch: "Enable new search page",
    themeSettingsButton: "Edit Theme Settings",
  },
  userSearchComponent: {
    failedToFindUsersMessage: "Unable to find any users matching '%s'",
    filterActiveNotice: "Results will be filtered.",
    filteredByPrelude: "Your search results will be filtered by these groups:",
    queryFieldLabel: "Username, first or last name",
  },
  wizard: {
    controls: {
      unsupported: {
        label: "Unsupported control configured",
        description:
          "An unsupported control has been detected, please contact your system administrator.",
      },
      userSelector: {
        selectUsers: "Select users",
        userList: "Current selection of users",
      },
    },
    options: {
      allOptions: "All",
    },
  },
  youTubePlayer: {
    title: "YouTube video player",
  },
  "com.equella.core": {
    title: "Settings",
    windowtitlepostfix: " | openEQUELLA",
    topbar: {
      link: {
        notifications: "Notifications",
        tasks: "Tasks",
      },
    },
  },
  "com.equella.core.searching.search": {
    title: "Search",
  },
  "com.equella.core.comments": {
    anonymous: "Anonymous",
    commentmsg: "Comment",
    entermsg: "Enter a comment",
  },
};<|MERGE_RESOLUTION|>--- conflicted
+++ resolved
@@ -374,7 +374,11 @@
     moderating: {
       since: "Moderating since",
     },
-<<<<<<< HEAD
+    scrapbook: {
+      addScrapbook: "Add to Scrapbook",
+      createFile: "Upload files",
+      createPage: "Author new web pages",
+    },
     sortOptions: {
       dateCreated: "Date created",
       lastAction: "Last action",
@@ -383,12 +387,6 @@
       submitted: "Submitted",
       title: "Title",
       userRating: "User rating",
-=======
-    scrapbook: {
-      addScrapbook: "Add to Scrapbook",
-      createFile: "Upload files",
-      createPage: "Author new web pages",
->>>>>>> 7fdb3dd8
     },
   },
   navigationguard: {
