--- conflicted
+++ resolved
@@ -24,14 +24,11 @@
 import { Router } from "react-router-dom";
 import { classifications } from "../../../__mocks__/CategorySelector.mock";
 import { customRefinePanelControl } from "../../../__mocks__/RefinePanelControl.mock";
-<<<<<<< HEAD
 import { getRemoteSearchesFromServerResult } from "../../../__mocks__/RemoteSearchModule.mock";
 import * as CollectionsModule from "../../../tsrc/modules/CollectionsModule";
 import * as RemoteSearchModule from "../../../tsrc/modules/RemoteSearchModule";
 import { getCollectionMap } from "../../../__mocks__/getCollectionsResp";
-=======
 import { getSearchResult } from "../../../__mocks__/SearchResult.mock";
->>>>>>> 03b820bf
 import { defaultSearchSettings } from "../../../tsrc/modules/SearchSettingsModule";
 import { SearchContext } from "../../../tsrc/search/Search";
 import {
@@ -92,9 +89,6 @@
     return page;
   };
 
-<<<<<<< HEAD
-  it("supports additional panels", async () => {
-=======
   const renderSearchPageBodyWithContext = (
     props: SearchPageBodyProps,
     state: State = {
@@ -121,8 +115,7 @@
       </Router>
     );
 
-  it("supports additional panels", () => {
->>>>>>> 03b820bf
+  it("supports additional panels", async () => {
     const label = "additional Panel";
     const { queryByLabelText } = await renderSearchPageBody({
       ...defaultSearchPageBodyProps,
