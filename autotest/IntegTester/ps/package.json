{
  "name": "integ-tester",
  "private": true,
  "scripts": {
    "install": "psc-package install",
    "build": "pulp build && parcel build --no-autoinstall --out-dir=target/www www/*.html www/*.tsx",
    "dev": "pulp build && parcel watch --no-autoinstall --out-dir=../target/scala-2.12/classes/www www/*.html www/*.tsx"
  },
  "dependencies": {
    "@material-ui/core": "4.11.3",
    "axios": "0.21.1",
    "babel-polyfill": "6.26.0",
    "js-md5": "0.7.3",
    "jss": "10.6.0",
    "oeq-cloudproviders": "git+https://github.com/apereo/openEQUELLA-cloudprovidersdk.git#32d958ddfff64ca748e7e1b2eae0f0487946a487",
<<<<<<< HEAD
    "query-string": "6.13.7",
    "react": "17.0.1",
    "react-dom": "17.0.1"
=======
    "query-string": "7.0.0",
    "react": "16.14.0",
    "react-dom": "16.14.0"
>>>>>>> 717109d8
  },
  "devDependencies": {
    "@types/react": "16.14.5",
    "@types/react-dom": "16.9.11",
    "mkdirp": "1.0.4",
    "parcel-bundler": "1.12.5",
    "psc-package": "3.0.1",
    "pulp": "12.4.2",
    "purescript": "0.12.3",
    "typescript": "4.2.4"
  }
}<|MERGE_RESOLUTION|>--- conflicted
+++ resolved
@@ -13,15 +13,9 @@
     "js-md5": "0.7.3",
     "jss": "10.6.0",
     "oeq-cloudproviders": "git+https://github.com/apereo/openEQUELLA-cloudprovidersdk.git#32d958ddfff64ca748e7e1b2eae0f0487946a487",
-<<<<<<< HEAD
-    "query-string": "6.13.7",
+    "query-string": "7.0.0",
     "react": "17.0.1",
     "react-dom": "17.0.1"
-=======
-    "query-string": "7.0.0",
-    "react": "16.14.0",
-    "react-dom": "16.14.0"
->>>>>>> 717109d8
   },
   "devDependencies": {
     "@types/react": "16.14.5",
