--- conflicted
+++ resolved
@@ -10,13 +10,8 @@
   "dependencies": {
     "@emotion/react": "11.11.1",
     "@emotion/styled": "11.11.0",
-<<<<<<< HEAD
-    "@mui/material": "5.14.7",
-    "axios": "1.5.0",
-=======
     "@mui/material": "5.14.11",
     "axios": "1.5.1",
->>>>>>> 4af2dead
     "babel-polyfill": "6.26.0",
     "js-md5": "0.7.3",
     "jss": "10.10.0",
