--- conflicted
+++ resolved
@@ -7,13 +7,10 @@
 
 version := "1.0"
 
-<<<<<<< HEAD
+
 val CirceVersion  = "0.12.1"
-val Http4sVersion = "0.21.5"
-=======
-val CirceVersion  = "0.9.3"
 val Http4sVersion = "0.21.6"
->>>>>>> 47e97960
+
 val jsoupVersion  = "1.13.1"
 
 scalaVersion := "2.12.6"
