package com.tle.webtests.test.webservices.rest;

import static org.testng.Assert.assertEquals;

import com.google.common.collect.Lists;
import com.tle.annotation.Nullable;
import com.tle.common.Pair;
import com.tle.common.PathUtils;
import java.io.IOException;
import java.net.URI;
import java.net.URISyntaxException;
import java.net.URLEncoder;
import java.text.Collator;
import java.util.ArrayList;
import java.util.List;
import java.util.Locale;
import java.util.UUID;
import org.apache.http.HttpResponse;
import org.apache.http.client.methods.HttpPost;
import org.codehaus.jackson.JsonNode;
import org.codehaus.jackson.node.ArrayNode;
import org.codehaus.jackson.node.ObjectNode;
import org.testng.annotations.Test;

public class TaxonomyApiTest extends AbstractRestApiTest {
  private static final String OAUTH_CLIENT_ID = "TaxonomyApiTestClient";
  private static final String TAXONOMY_UUID = "a8475ae1-0382-a258-71c3-673e4597c3d2";
  private static final String TERM_1_UUID = "abbd2610-1c3e-489a-a107-1c16fa22b0a0";
  private static final String API_TAXONOMY_PATH = "api/taxonomy";
  private static final String API_TERM_PATH_PART = "term";
<<<<<<< HEAD
  private static final String API_TERM_DATA_PATH_PART = "data";
=======
  private static final String ROOT_NODE_NAME = "root";
>>>>>>> 02aad509

  @Override
  protected void addOAuthClients(List<Pair<String, String>> clients) {
    clients.add(new Pair<>(OAUTH_CLIENT_ID, "AutoTest"));
  }

  @Test
  public void testGetTerm() throws Exception {
    String token = requestToken(OAUTH_CLIENT_ID);
    URI uri =
        new URI(
            PathUtils.urlPath(
                context.getBaseUrl(),
                API_TAXONOMY_PATH,
                TAXONOMY_UUID,
                API_TERM_PATH_PART,
                TERM_1_UUID));
    final JsonNode result = getEntity(uri.toString(), token);
    assertEquals(result.get("uuid").asText(), TERM_1_UUID);
  }

  @Test
  public void testInsertAndDeleteTerm() throws IOException, URISyntaxException {
    unlock(TAXONOMY_UUID);
    lock(TAXONOMY_UUID);

    final String termValue = "TEST TERM NODE";
    final String termUrl = createTerm(TAXONOMY_UUID, null, termValue, null, 0);

    JsonNode termNode = getEntity(termUrl, getToken());
    assertEquals(termValue, termNode.get("term").asText());
    HttpResponse response = deleteResource(termUrl, getToken());
    assertResponse(response, 200, "failed to delete term");

    unlock(TAXONOMY_UUID);
  }

  @Test
  public void testMoveTerm() throws IOException, URISyntaxException {
    unlock(TAXONOMY_UUID);
    lock(TAXONOMY_UUID);

    final String termValue = "TEST TERM NODE";
    final String termUrl = createTerm(TAXONOMY_UUID, null, termValue, null, 0);

    ObjectNode termNode = (ObjectNode) getEntity(termUrl, getToken());
    assertEquals(termValue, termNode.get("term").asText());

    moveNode(termNode, TERM_1_UUID, TAXONOMY_UUID, -1);

    HttpResponse response = deleteResource(termUrl, getToken());
    assertResponse(response, 200, "failed to delete term");

    unlock(TAXONOMY_UUID);
  }

  @Test
  public void testSearchTerms() throws IOException {
    JsonNode entity =
        getEntity(
            PathUtils.urlPath(context.getBaseUrl(), API_TAXONOMY_PATH, TAXONOMY_UUID, "search"),
            getToken(),
            "q",
            "*REST*",
            "restriction",
            "UNRESTRICTED",
            "limit",
            20);
    int length = entity.get("length").asInt();
    assertEquals(length, 5);
  }

  private void alphaSort(List<String> terms) {
    // Sort using same mechanism as server
    final Collator collator = Collator.getInstance(Locale.getDefault());
    collator.setStrength(Collator.PRIMARY);
    terms.sort(collator);
  }

  @Test
  public void testSortRootTerms() throws Exception {
    final String taxonomyUuid = UUID.randomUUID().toString();
    // Create a new taxonomy
    createTaxononmy(taxonomyUuid, "Sort Roots Test Taxonomy");

    // Lock
    lock(taxonomyUuid);

    final List<String> rootTerms = new ArrayList<>();
    for (int i = 0; i < 10; i++) {
      final String termName = randomString(8);
      rootTerms.add(termName);
      createTerm(taxonomyUuid, null, termName);
    }

    // These are the orders we will expect
    alphaSort(rootTerms);

    // Sort root
    final HttpResponse sortRootsResponse = sortChildren(taxonomyUuid, null);
    assertResponse(sortRootsResponse, 200, "failed to sort root terms");

    final ArrayNode arrayNode = getChildren(taxonomyUuid, null);
    final List<String> returnedSortedRootTerms = getNodeNames(arrayNode);
    assertEquals(rootTerms, returnedSortedRootTerms);

    unlock(taxonomyUuid);

    // Delete the taxonomy
    final String taxonomyUri =
        PathUtils.urlPath(context.getBaseUrl(), API_TAXONOMY_PATH, taxonomyUuid);
    deleteResource(taxonomyUri, getToken());
  }

  @Test
  public void testSortChildTerms() throws Exception {

    final String taxonomyUuid = UUID.randomUUID().toString();
    // Create a new taxonomy
    createTaxononmy(taxonomyUuid, "Sort Children Test Taxonomy");

    // Lock
    lock(taxonomyUuid);

    final List<String> firstLevelTerms = new ArrayList<>();
    final List<String> secondLevelTerms = new ArrayList<>();

    final String testTermUuid = UUID.randomUUID().toString();
    final int testTermIndex = 5;
    String testTermPath = null;

    // Create root node
    final String rootUuid = UUID.randomUUID().toString();
    createTerm(taxonomyUuid, rootUuid, ROOT_NODE_NAME);

    // Create first-level nodes
    for (int i = 0; i < 10; i++) {
      final String termName = randomString(8);
      final boolean isTestTerm = (i == testTermIndex);
      final int childCount = (isTestTerm ? 100 : 8);
      final String termUuid = (isTestTerm ? testTermUuid : UUID.randomUUID().toString());
      if (isTestTerm) {
        testTermPath = termName;
      }
      firstLevelTerms.add(termName);
      createTerm(taxonomyUuid, termUuid, termName, rootUuid, -1);

      // Create second-level nodes
      for (int j = 0; j < childCount; j++) {
        final String subTermName = termName + "-" + randomString(8);
        if (isTestTerm) {
          secondLevelTerms.add(subTermName);
        }
        createTerm(taxonomyUuid, null, subTermName, termUuid, -1);
      }
    }

    // These are the orders we will expect
    alphaSort(firstLevelTerms);
    alphaSort(secondLevelTerms);

    final String rootNodePath = ROOT_NODE_NAME;
    final String firstLevelNodePath = ROOT_NODE_NAME + "\\" + testTermPath;
    // Sort first-level nodes
    final HttpResponse sortFirstLevelResponse = sortChildren(taxonomyUuid, rootNodePath);
    assertResponse(sortFirstLevelResponse, 200, "failed to sort first-level terms");
    // Sort second-level nodes
    final HttpResponse sortSecondLevelResponse = sortChildren(taxonomyUuid, firstLevelNodePath);
    assertResponse(sortSecondLevelResponse, 200, "failed to sort second-level terms");

    // Check first-level sorted nodes
    final ArrayNode firstLevelNodes = getChildren(taxonomyUuid, rootNodePath);
    final List<String> sortedFirstLevelTerms = getNodeNames(firstLevelNodes);
    assertEquals(firstLevelTerms, sortedFirstLevelTerms);

    // Check second-level sorted nodes
    final ArrayNode secondLevelNodes = getChildren(taxonomyUuid, firstLevelNodePath);
    final List<String> sortedSecondLevelTerms = getNodeNames(secondLevelNodes);
    assertEquals(secondLevelTerms, sortedSecondLevelTerms);

    // Check if the first-level sorting breaks the indexes of second-level nodes
    final JsonNode node = firstLevelNodes.get(0);
    String nodePath = node.get("fullTerm").asText();
    String nodeUuid = node.get("uuid").asText();

    // Sort before any node movements
    sortChildren(taxonomyUuid, nodePath);
    ArrayNode childNodes = getChildren(taxonomyUuid, nodePath);
    final List<String> childNodeNames = getNodeNames(childNodes);

    // Move a child node
    JsonNode lastChildNode = childNodes.get(childNodes.size() - 1);
    moveNode((ObjectNode) lastChildNode, nodeUuid, taxonomyUuid, 0);

    // Sort again
    sortChildren(taxonomyUuid, nodePath);
    childNodes = getChildren(taxonomyUuid, nodePath);
    final List<String> sortedChildNodeNames = getNodeNames(childNodes);

    assertEquals(childNodeNames, sortedChildNodeNames);

    unlock(taxonomyUuid);

    // Delete the taxonomy
    final String taxonomyUri =
        PathUtils.urlPath(context.getBaseUrl(), API_TAXONOMY_PATH, taxonomyUuid);
    deleteResource(taxonomyUri, getToken());
  }

  /**
   * Creates a 3^4 (81) node taxonomy (ie. 4 levels with each non-leaf node having 3 children)
   *
   * @throws Exception
   */
  @Test
  public void testSortWholeTaxonomy() throws Exception {

    final int levelCount = 3;
    final int nodesPerLevel = 3;
    final String taxonomyUuid = UUID.randomUUID().toString();
    final List<TermTestData> levelTermData = new ArrayList<>();
    final List<String> rootTermNames = new ArrayList<>();

    createNestedTermsTaxonomy(
        taxonomyUuid, rootTermNames, levelTermData, levelCount, nodesPerLevel);

    // Call sort on whole taxonomy
    final HttpResponse sortResponse =
        postEntity(
            null,
            PathUtils.urlPath(context.getBaseUrl(), API_TAXONOMY_PATH, taxonomyUuid, "sort"),
            getToken(),
            true);
    assertResponse(sortResponse, 200, "failed to sort taxonomy");

    // Validate the ordering against what we have sorted ourselves
    validateTaxonomyOrdering(taxonomyUuid, rootTermNames, levelTermData, nodesPerLevel);

    unlock(taxonomyUuid);

    // Delete the taxonomy
    final String taxonomyUri =
        PathUtils.urlPath(context.getBaseUrl(), API_TAXONOMY_PATH, taxonomyUuid);
    deleteResource(taxonomyUri, getToken());
  }

  private void createNestedTermsTaxonomy(
      String taxonomyUuid,
      List<String> rootTermNames,
      List<TermTestData> levelTermData,
      int levelCount,
      int nodesPerLevel)
      throws Exception {
    // Create a new taxonomy
    createTaxononmy(taxonomyUuid, "Sort Whole Taxonomy Test Taxonomy");

    // Lock
    lock(taxonomyUuid);

    // Various terms at different levels
    for (int i = 0; i < levelCount; i++) {
      levelTermData.add(new TermTestData((int) (Math.random() * nodesPerLevel)));
    }

    final List<Pair<String, String>> level0Terms =
        createChildTerms(taxonomyUuid, null, nodesPerLevel, null);
    rootTermNames.addAll(Lists.transform(level0Terms, (t) -> t.getSecond()));

    // You could do this recursively, but we want to keep track of certain nodes
    for (int level0Index = 0; level0Index < level0Terms.size(); level0Index++) {
      final Pair<String, String> level0Term = level0Terms.get(level0Index);

      final List<Pair<String, String>> level1Terms =
          createChildTerms(
              taxonomyUuid, level0Term.getFirst(), nodesPerLevel, level0Term.getSecond());
      for (int level1Index = 0; level1Index < level1Terms.size(); level1Index++) {
        final Pair<String, String> level1Term = level1Terms.get(level1Index);

        final List<Pair<String, String>> level2Terms =
            createChildTerms(
                taxonomyUuid, level1Term.getFirst(), nodesPerLevel, level1Term.getSecond());
        for (int level2Index = 0; level2Index < level2Terms.size(); level2Index++) {
          final Pair<String, String> level2Term = level2Terms.get(level2Index);

          final List<Pair<String, String>> level3Terms =
              createChildTerms(
                  taxonomyUuid, level2Term.getFirst(), nodesPerLevel, level2Term.getSecond());
          initTestData(
              levelTermData,
              2,
              level2Index,
              level0Term.getSecond() + "\\" + level1Term.getSecond(),
              level2Term,
              level3Terms);
        }
        initTestData(
            levelTermData, 1, level1Index, level0Term.getSecond(), level1Term, level2Terms);
      }
      initTestData(levelTermData, 0, level0Index, null, level0Term, level1Terms);
    }

    // We now know the sorted terms to expect at each level
    alphaSort(rootTermNames);
    for (int i = 0; i < levelTermData.size(); i++) {
      alphaSort(levelTermData.get(i).childrenNames);
    }
  }

  private void validateTaxonomyOrdering(
      String taxonomyUuid,
      List<String> rootTermNames,
      List<TermTestData> levelTermData,
      int nodesPerLevel)
      throws Exception {
    // get the children at each level, and match them
    final List<String> returnedSortedRootTerms = new ArrayList<>(nodesPerLevel);
    final ArrayNode arrayNode = getChildren(taxonomyUuid, null);
    for (int i = 0; i < arrayNode.size(); i++) {
      final JsonNode node = arrayNode.get(i);
      final String termName = node.get("term").getTextValue();
      returnedSortedRootTerms.add(termName);
    }
    assertEquals(rootTermNames, returnedSortedRootTerms);

    for (int i = 0; i < levelTermData.size(); i++) {
      final List<String> returnedSortedChildTerms = new ArrayList<>(nodesPerLevel);
      final ArrayNode testTermSortedChildren =
          getChildren(taxonomyUuid, levelTermData.get(i).termPath);
      for (int j = 0; j < testTermSortedChildren.size(); j++) {
        final JsonNode node = testTermSortedChildren.get(j);
        final String termName = node.get("term").getTextValue();
        returnedSortedChildTerms.add(termName);
      }
      assertEquals(levelTermData.get(i).childrenNames, returnedSortedChildTerms);
    }
  }

  private void initTestData(
      List<TermTestData> levelTermData,
      int level,
      int termIndex,
      String prefixPath,
      Pair<String, String> term,
      List<Pair<String, String>> children) {
    final TermTestData testData = levelTermData.get(level);
    if (termIndex == testData.termIndex) {
      testData.childrenNames = new ArrayList<>(Lists.transform(children, (t) -> t.getSecond()));
      testData.termUuid = term.getFirst();
      testData.termName = term.getSecond();
      testData.termPath =
          (prefixPath == null ? term.getSecond() : prefixPath + "\\" + term.getSecond());
    }
  }

  private static class TermTestData {
    public final int termIndex;
    public List<String> childrenNames = new ArrayList<>();
    public String termUuid = null;
    public String termName = null;
    public String termPath = null;

    public TermTestData(int termIndex) {
      this.termIndex = termIndex;
    }
  }

  /** @return A list of term UUID+Names */
  private List<Pair<String, String>> createChildTerms(
      String taxonomyUuid, String parentTermUuid, int numTerms, String currentPrefix)
      throws Exception {
    final List<Pair<String, String>> result = new ArrayList<>();
    for (int i = 0; i < numTerms; i++) {
      final String random = randomString(8);
      final String termName = (currentPrefix == null ? random : currentPrefix + "-" + random);
      final String termUuid = UUID.randomUUID().toString();

      createTerm(taxonomyUuid, termUuid, termName, parentTermUuid, -1);
      result.add(new Pair<String, String>(termUuid, termName));
    }
    return result;
  }

  @Test
  public void testAddDatum() throws IOException {
    final String taxUuid = UUID.randomUUID().toString();
    createTaxononmy(taxUuid, "Datum test");

    final String termUuid = UUID.randomUUID().toString();
    createTerm(taxUuid, termUuid, "TEST");

    final String TEST_KEY = "This is a key";
    final String TEST_VALUE = "This is a value";
    final String datumLoc = addDatum(taxUuid, termUuid, TEST_KEY, TEST_VALUE);

    final ObjectNode result = (ObjectNode) getEntity(datumLoc, getToken());
    assertEquals(result.get(TEST_KEY).asText(), TEST_VALUE);

    // Future tests:
    // Add another data
    // Call get all data
    // Check all keys and values
  }

  private void createTaxononmy(String uuid, String name) throws IOException {
    final String uri = PathUtils.urlPath(context.getBaseUrl(), API_TAXONOMY_PATH);
    final ObjectNode jsonObj = mapper.createObjectNode();
    jsonObj.put("uuid", uuid);
    jsonObj.put("name", name);
    jsonObj.put("readonly", false);
    final String jsonStr = jsonObj.toString();
    HttpResponse response = postEntity(jsonStr, uri, getToken(), true);
    assertResponse(response, 201, "failed to create taxonomy");
  }

  private String createTerm(String taxonomyUuid, @Nullable String termUuid, String term)
      throws IOException {
    return createTerm(taxonomyUuid, termUuid, term, null, -1);
  }

  private String createTerm(
      String taxonomyUuid,
      @Nullable String termUuid,
      String term,
      @Nullable String parentTermUuid,
      int index)
      throws IOException {
    final String uri =
        PathUtils.urlPath(
            context.getBaseUrl(), API_TAXONOMY_PATH, taxonomyUuid, API_TERM_PATH_PART);
    final ObjectNode jsonObj = mapper.createObjectNode();
    jsonObj.put("uuid", termUuid);
    jsonObj.put("term", term);
    jsonObj.put("parentUuid", parentTermUuid);
    if (index >= 0) {
      jsonObj.put("index", index);
    }
    final String jsonStr = jsonObj.toString();
    final HttpResponse response = postEntity(jsonStr, uri, getToken(), true);
    assertResponse(response, 201, "failed to create term");
    return response.getFirstHeader("Location").getValue();
  }

  private String addDatum(String taxonomyUuid, String termUuid, String key, String value)
      throws IOException {
    return addDatum(taxonomyUuid, termUuid, key, value, true);
  }

  private String addDatum(
      String taxonomyUuid, String termUuid, String key, String value, boolean create)
      throws IOException {
    final String uri =
        PathUtils.urlPath(
            context.getBaseUrl(),
            API_TAXONOMY_PATH,
            taxonomyUuid,
            API_TERM_PATH_PART,
            termUuid,
            API_TERM_DATA_PATH_PART,
            URLEncoder.encode(key, "utf-8").replace("+", "%20"),
            URLEncoder.encode(value, "utf-8").replace("+", "%20"));

    final HttpResponse response = putEntity(null, uri, getToken(), true);
    assertResponse(response, create ? 201 : 200, "failed to create term data");
    return response.getFirstHeader("Location").getValue();
  }

  private ArrayNode getChildren(String taxonomyUuid, @Nullable String path) throws IOException {
    final Object[] varargs;
    if (path != null) {
      varargs = new Object[] {"path", path};
    } else {
      varargs = new Object[0];
    }
    return (ArrayNode)
        getEntity(
            PathUtils.urlPath(
                context.getBaseUrl(), API_TAXONOMY_PATH, taxonomyUuid, API_TERM_PATH_PART),
            getToken(),
            varargs);
  }

  private List<String> getNodeNames(ArrayNode nodes) {
    final List<String> nodeNames = new ArrayList<>();
    for (int i = 0; i < nodes.size(); i++) {
      final JsonNode node = nodes.get(i);
      final String termName = node.get("term").getTextValue();
      nodeNames.add(termName);
    }
    return nodeNames;
  }

  private void moveNode(ObjectNode node, String parentUuid, String taxonomyUuid, int index)
      throws IOException {
    node.put("parentUuid", parentUuid);
    if (index >= 0) {
      node.put("index", index);
    }
    String putUrl =
        PathUtils.urlPath(
            context.getBaseUrl(),
            API_TAXONOMY_PATH,
            taxonomyUuid,
            API_TERM_PATH_PART,
            node.get("uuid").getTextValue());
    HttpResponse putRequest = getPut(putUrl, node, getToken());
    assertResponse(putRequest, 200, "failed to move term");
  }

  private HttpResponse sortChildren(String taxonomyUuid, @Nullable String path) throws IOException {
    final Object[] varargs;
    if (path != null) {
      varargs = new Object[] {"path", path};
    } else {
      varargs = new Object[0];
    }
    return postEntity(
        null,
        PathUtils.urlPath(context.getBaseUrl(), API_TAXONOMY_PATH, taxonomyUuid, "sortchildren"),
        getToken(),
        true,
        varargs);
  }

  private void unlock(String taxonomyUuid) throws IOException {
    final String uri =
        PathUtils.urlPath(context.getBaseUrl(), API_TAXONOMY_PATH, taxonomyUuid, "lock");
    deleteResource(uri, getToken(), "force", true);
  }

  private void lock(String taxonomyUuid) throws IOException, URISyntaxException {
    final String uri =
        PathUtils.urlPath(context.getBaseUrl(), API_TAXONOMY_PATH, taxonomyUuid, "lock");
    final HttpPost request = new HttpPost(new URI(uri));
    execute(request, true, getToken());
  }
}<|MERGE_RESOLUTION|>--- conflicted
+++ resolved
@@ -28,11 +28,8 @@
   private static final String TERM_1_UUID = "abbd2610-1c3e-489a-a107-1c16fa22b0a0";
   private static final String API_TAXONOMY_PATH = "api/taxonomy";
   private static final String API_TERM_PATH_PART = "term";
-<<<<<<< HEAD
   private static final String API_TERM_DATA_PATH_PART = "data";
-=======
   private static final String ROOT_NODE_NAME = "root";
->>>>>>> 02aad509
 
   @Override
   protected void addOAuthClients(List<Pair<String, String>> clients) {
