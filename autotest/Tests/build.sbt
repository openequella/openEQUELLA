--- conflicted
+++ resolved
@@ -20,7 +20,6 @@
 ).map(_ % circeVersion)
 
 libraryDependencies ++= Seq(
-<<<<<<< HEAD
   "javax.jws"                 % "javax.jws-api"             % "1.1",
   "org.apache.commons"        % "commons-lang3"             % "3.12.0",
   "org.seleniumhq.selenium"   % "selenium-java"             % "3.141.59",
@@ -36,43 +35,14 @@
   "com.jcraft"                % "jsch"                      % "0.1.55",
   "org.jacoco"                % "org.jacoco.report"         % "0.8.7",
   "org.dspace"                % "oclc-harvester2"           % "0.1.12",
-  "org.jvnet.hudson"          % "xstream"                   % "1.3.1-hudson-8",
   "com.typesafe"              % "config"                    % "1.4.1",
-  "org.slf4j"                 % "slf4j-simple"              % "1.7.33",
+  "org.slf4j"                 % "slf4j-simple"              % "1.7.35",
   "org.scalacheck"            %% "scalacheck"               % "1.15.4" % "test,serial",
   "org.http4s"                %% "http4s-async-http-client" % http4sVersion,
   "org.http4s"                %% "http4s-blaze-client"      % http4sVersion,
   "org.http4s"                %% "http4s-circe"             % http4sVersion,
   "org.typelevel"             %% "cats-free"                % catsVersion,
   "com.unboundid"             % "unboundid-ldapsdk"         % "6.0.3"
-=======
-  "javax.jws"                 % "javax.jws-api"            % "1.1",
-  "org.apache.commons"        % "commons-lang3"            % "3.12.0",
-  "org.seleniumhq.selenium"   % "selenium-java"            % "3.141.59",
-  "org.easytesting"           % "fest-util"                % "1.2.5",
-  "org.easytesting"           % "fest-swing"               % "1.2.1",
-  "org.codehaus.jackson"      % "jackson-core-asl"         % "1.9.13",
-  "org.codehaus.jackson"      % "jackson-mapper-asl"       % "1.9.13",
-  "xalan"                     % "xalan"                    % "2.7.2",
-  "org.dspace.oclc"           % "oclc-srw"                 % "1.0.20080328",
-  "org.apache.cxf"            % "cxf-rt-frontend-simple"   % cxfVersion,
-  "org.apache.cxf"            % "cxf-rt-databinding-aegis" % cxfVersion,
-  "org.apache.cxf"            % "cxf-rt-transports-http"   % cxfVersion,
-  "org.apache.httpcomponents" % "httpclient"               % "4.5.13",
-  "axis"                      % "axis"                     % "1.4",
-  "com.jcraft"                % "jsch"                     % "0.1.55",
-//  "jpf" % "jpf-tools" % "1.0.5",
-  "org.jacoco"     % "org.jacoco.report"         % "0.8.7",
-  "org.dspace"     % "oclc-harvester2"           % "0.1.12",
-  "com.typesafe"   % "config"                    % "1.4.1",
-  "org.slf4j"      % "slf4j-simple"              % "1.7.35",
-  "org.scalacheck" %% "scalacheck"               % "1.15.4" % "test,serial",
-  "org.http4s"     %% "http4s-async-http-client" % http4sVersion,
-  "org.http4s"     %% "http4s-blaze-client"      % http4sVersion,
-  "org.http4s"     %% "http4s-circe"             % http4sVersion,
-  "org.typelevel"  %% "cats-free"                % catsVersion,
-  "com.unboundid"  % "unboundid-ldapsdk"         % "6.0.3"
->>>>>>> 35a2ae82
 )
 
 (Compile / unmanagedBase) := baseDirectory.value / "lib/adminjars"
