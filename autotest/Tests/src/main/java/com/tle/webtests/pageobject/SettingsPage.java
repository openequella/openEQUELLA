--- conflicted
+++ resolved
@@ -29,13 +29,8 @@
   public static final String SEARCH_SETTINGS_LINK_TITLE = "Search page";
   public static final String COURSE_DEFAULTS_LINK_TITLE = "Copyright";
   private static final String SEARCH_SETTING_TITLE = "Searching and content indexing";
-<<<<<<< HEAD
-
+  
   private static final String GROUP_SEARCHING = "Search";
-
-=======
-  private static final String GROUP_SEARCHING = "Searching";
->>>>>>> 5ca22e3b
   private static final String GROUP_INTEGRATIONS = "Integrations";
 
   public SettingsPage(PageContext context) {
