package com.tle.webtests.pageobject.searching;

import com.tle.webtests.framework.PageContext;
import com.tle.webtests.pageobject.AbstractPage;
import com.tle.webtests.pageobject.ExpectWaiter;
import com.tle.webtests.pageobject.ExpectedConditions2;
import com.tle.webtests.pageobject.PrefixedName;
import com.tle.webtests.pageobject.WaitingPageObject;
import java.util.ArrayList;
import java.util.List;
import org.openqa.selenium.By;
import org.openqa.selenium.SearchContext;
import org.openqa.selenium.TimeoutException;
import org.openqa.selenium.WebElement;
import org.openqa.selenium.internal.WrapsElement;
import org.openqa.selenium.support.ui.ExpectedConditions;

public abstract class AbstractResultList<
        T extends AbstractResultList<T, SR>, SR extends SearchResult<SR>>
    extends AbstractPage<T> {
  public AbstractResultList(PageContext context, int timeoutSeconds) {
    super(context, null, timeoutSeconds);
  }

  public AbstractResultList(PageContext context) {
    super(context);
  }

  public abstract WebElement getResultsDiv();

  @Override
  protected WebElement findLoadedElement() {
    return getResultsDiv();
  }

  public WaitingPageObject<T> getUpdateWaiter() {
    WebElement firstChild =
        ((WrapsElement) getResultsDiv().findElement(By.xpath("*[1]"))).getWrappedElement();
    return ExpectWaiter.waiter(
        ExpectedConditions.and(
            ExpectedConditions2.stalenessOrNonPresenceOf(firstChild),
            ExpectedConditions.visibilityOfElementLocated(
                By.xpath("id('searchresults')[div[@class='itemlist'] or h3]"))),
        this);
  };

  protected static String getXPathForTitle(String title) {
    return "//div/div[contains(@class,'itemresult-wrapper') and .//h3/a[normalize-space(string())="
        + quoteXPath(normaliseSpace(title))
        + "]]";
  }

  protected static By getByForResult(String title, int index) {
    return By.xpath(getXPathForTitle(title) + "[" + index + "]");
  }

  protected static By getByForResult(int index) {
    return By.xpath("//div/div[contains(@class,'itemresult-wrapper')][" + index + "]");
  }

  public SR getResultForTitle(PrefixedName title, int index) {
    return getResultForTitle(title.toString(), index);
  }

  public SR getResultForTitle(String title, int index) {
    return createResult(getResultsDiv(), getByForResult(title, index)).get();
  }

  public SR getResultForTitle(PrefixedName title) {
    return getResultForTitle(title.toString());
  }

  public SR getResultForTitle(String title) {
    return createResult(getResultsDiv(), getByForResult(title, 1)).get();
  }

  /**
   * Get the result at the specified index (1 based)
   *
   * @param index - an integer greater than or equal to 1
   * @return the result
   */
  public SR getResult(int index) {
    return createResult(getResultsDiv(), getByForResult(index)).get();
  }

  public List<SR> getResults() {
    List<SR> results = new ArrayList<SR>();

    if (isResultsAvailable()) {
<<<<<<< HEAD
      WebElement result = getResultsDiv();
      By find = By.xpath("//div[@class='itemresult-wrapper']");
      waiter.until(ExpectedConditions.presenceOfAllElementsLocatedBy(find));

      int count = result.findElements(find).size();
=======
      By items = By.xpath("//div[@class='itemresult-wrapper']");
      waiter.until(ExpectedConditions.presenceOfAllElementsLocatedBy(items));
      int count = getResultsDiv().findElements(items).size();
>>>>>>> 918d3269

      for (int i = 1; i <= count; i++) {
        results.add(getResult(i));
      }
    }
    return results;
  }

  protected abstract SR createResult(SearchContext relativeTo, By by);

  public void setChecked(String name, boolean b) {
    setChecked(name, 1, b);
  }

  public void setSelectionChecked(String name, boolean b) {
    getResultForTitle(name, 1).setChecked(b, true);
  }

  public void setChecked(String title, int index, boolean b) {
    getResultForTitle(title, index).setChecked(b);
  }

  public boolean doesResultExist(String title, int index) {
    return isPresent(getByForResult(title, index));
  }

  public boolean doesResultExist(PrefixedName title) {
    return doesResultExist(title.toString());
  }

  public boolean doesResultExist(String title) {
    boolean found = false;
    int size = getResults().size();
<<<<<<< HEAD
    System.out.println("Hello protal test the size is: " + size);
=======

>>>>>>> 918d3269
    for (int i = 1; i <= size; i++) {
      found = doesResultExist(title, i);
      if (found) {
        break;
      }
    }
    return found;
  }

  public boolean isResultsAvailable() {
    try {
      waiter.until(
          ExpectedConditions.presenceOfElementLocated(
              By.xpath("//div[@class='itemresult-wrapper']")));
      return true;
    } catch (TimeoutException Time) {
      return false;
    }
  }
}<|MERGE_RESOLUTION|>--- conflicted
+++ resolved
@@ -10,7 +10,6 @@
 import java.util.List;
 import org.openqa.selenium.By;
 import org.openqa.selenium.SearchContext;
-import org.openqa.selenium.TimeoutException;
 import org.openqa.selenium.WebElement;
 import org.openqa.selenium.internal.WrapsElement;
 import org.openqa.selenium.support.ui.ExpectedConditions;
@@ -88,17 +87,9 @@
     List<SR> results = new ArrayList<SR>();
 
     if (isResultsAvailable()) {
-<<<<<<< HEAD
-      WebElement result = getResultsDiv();
-      By find = By.xpath("//div[@class='itemresult-wrapper']");
-      waiter.until(ExpectedConditions.presenceOfAllElementsLocatedBy(find));
-
-      int count = result.findElements(find).size();
-=======
       By items = By.xpath("//div[@class='itemresult-wrapper']");
       waiter.until(ExpectedConditions.presenceOfAllElementsLocatedBy(items));
       int count = getResultsDiv().findElements(items).size();
->>>>>>> 918d3269
 
       for (int i = 1; i <= count; i++) {
         results.add(getResult(i));
@@ -132,11 +123,7 @@
   public boolean doesResultExist(String title) {
     boolean found = false;
     int size = getResults().size();
-<<<<<<< HEAD
-    System.out.println("Hello protal test the size is: " + size);
-=======
 
->>>>>>> 918d3269
     for (int i = 1; i <= size; i++) {
       found = doesResultExist(title, i);
       if (found) {
