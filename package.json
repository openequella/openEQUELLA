--- conflicted
+++ resolved
@@ -27,15 +27,10 @@
     "npm": "8.1.4"
   },
   "devDependencies": {
-<<<<<<< HEAD
     "@commitlint/cli": "16.0.1",
     "@commitlint/config-conventional": "16.0.0",
-    "@typescript-eslint/eslint-plugin": "4.33.0",
-    "@typescript-eslint/parser": "4.33.0",
-=======
     "@typescript-eslint/eslint-plugin": "5.9.0",
     "@typescript-eslint/parser": "5.9.0",
->>>>>>> 9d8e1013
     "babel-eslint": "10.1.0",
     "cross-env": "7.0.3",
     "eslint": "8.6.0",
