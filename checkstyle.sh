--- conflicted
+++ resolved
@@ -3,11 +3,7 @@
 ## Run Checkstyle for all the Java files in the project.
 ## If the number of errors is either greater or smaller than the threshold, output an error message and exit with status 1.
 
-<<<<<<< HEAD
-thresholdNumber=448
-=======
 thresholdNumber=444
->>>>>>> c007046b
 
 result=$(checkstyle -c checkstyle-config.xml -o checkstyle-report.txt . 2>&1)
 echo $result
