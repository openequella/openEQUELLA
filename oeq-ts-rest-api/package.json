{
  "name": "@openequella/rest-api-client",
  "version": "2020.2.0-Alpha",
  "license": "Apache-2.0",
  "main": "dist/index.js",
  "module": "dist/index.esm.js",
  "typings": "dist/index.d.ts",
  "files": [
    "dist",
    "src"
  ],
  "engines": {
    "node": ">=10"
  },
  "scripts": {
    "start": "rollup --config --watch",
    "build": "rollup --config",
    "test": "jest --no-cache",
    "lint": "eslint \"src/**/*.{ts,tsx}\" \"test/**/*.{ts,tsx}\"",
    "format": "eslint --fix \"src/**/*.{ts,tsx}\" \"test/**/*.{ts,tsx}\"",
    "prepare": "npm run build"
  },
  "peerDependencies": {},
  "prettier": {
    "printWidth": 80,
    "semi": true,
    "singleQuote": true,
    "trailingComma": "es5"
  },
  "dependencies": {
    "axios": "^0.19.2",
    "axios-cookiejar-support": "^1.0.0",
    "query-string": "^6.12.1",
    "tough-cookie": "^4.0.0",
    "typescript-is": "^0.16.0",
    "lodash": "^4.17.15"
  },
  "devDependencies": {
    "@types/jest": "26.0.9",
    "@types/tough-cookie": "^4.0.0",
<<<<<<< HEAD
    "@types/lodash": "^4.14.155",
    "eslint-plugin-prettier": "3.1.4",
    "@typescript-eslint/eslint-plugin": "3.8.0",
    "@typescript-eslint/parser": "3.8.0",
=======
    "@typescript-eslint/eslint-plugin": "3.9.0",
    "@typescript-eslint/parser": "3.9.0",
>>>>>>> 89b85dc8
    "eslint": "7.6.0",
    "eslint-plugin-jest": "23.20.0",
    "jest": "26.3.0",
    "rollup": "2.23.1",
    "rollup-plugin-typescript2": "0.27.2",
    "ts-jest": "26.2.0",
    "ts-node": "8.10.2",
    "tslib": "2.0.1",
    "ttypescript": "1.5.10",
    "typescript": "3.9.7"
  }
}<|MERGE_RESOLUTION|>--- conflicted
+++ resolved
@@ -38,15 +38,10 @@
   "devDependencies": {
     "@types/jest": "26.0.9",
     "@types/tough-cookie": "^4.0.0",
-<<<<<<< HEAD
     "@types/lodash": "^4.14.155",
     "eslint-plugin-prettier": "3.1.4",
-    "@typescript-eslint/eslint-plugin": "3.8.0",
-    "@typescript-eslint/parser": "3.8.0",
-=======
     "@typescript-eslint/eslint-plugin": "3.9.0",
     "@typescript-eslint/parser": "3.9.0",
->>>>>>> 89b85dc8
     "eslint": "7.6.0",
     "eslint-plugin-jest": "23.20.0",
     "jest": "26.3.0",
