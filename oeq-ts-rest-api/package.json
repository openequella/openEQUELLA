{
  "name": "@openequella/rest-api-client",
  "version": "2022.2.0-Alpha",
  "license": "Apache-2.0",
  "main": "dist/index.js",
  "module": "dist/index.esm.js",
  "typings": "dist/index.d.ts",
  "files": [
    "dist",
    "src"
  ],
  "engines": {
    "node": "22.12.0",
    "npm": "10.9.2"
  },
  "scripts": {
    "prepare": "cd gen-io-ts && npm ci && npm run gen && cd -",
    "start": "rollup --config --watch --bundleConfigAsCjs",
    "build": "rollup --config --bundleConfigAsCjs",
    "test": "jest --no-cache",
    "lint": "eslint \"src/**/*.{ts,tsx}\" \"test/**/*.{ts,tsx}\"",
    "format": "eslint --fix \"src/**/*.{ts,tsx}\" \"test/**/*.{ts,tsx}\"",
    "clean": "rm -rf node_modules/ src/gen dist"
  },
  "prettier": {
    "printWidth": 80,
    "semi": true,
    "singleQuote": true,
    "trailingComma": "es5"
  },
  "dependencies": {
    "axios": "1.7.9",
<<<<<<< HEAD
    "axios-cookiejar-support": "5.0.5",
    "fp-ts": "2.16.8",
=======
    "axios-cookiejar-support": "^4.0.0",
    "fp-ts": "2.16.9",
>>>>>>> d640187d
    "io-ts": "2.2.22",
    "io-ts-types": "0.5.19",
    "lodash": "^4.17.21",
    "monocle-ts": "2.3.13",
    "newtype-ts": "0.3.5",
    "query-string": "^7.0.0",
    "tough-cookie": "5.1.2"
  },
  "devDependencies": {
    "@types/jest": "29.5.14",
    "@types/lodash": "4.17.15",
    "@types/node": "18.19.76",
    "@types/tough-cookie": "^4.0.0",
    "@typescript-eslint/eslint-plugin": "5.62.0",
    "@typescript-eslint/parser": "5.62.0",
    "core-js": "3.37.1",
    "eslint": "8.57.1",
    "eslint-plugin-unused-imports": "2.0.0",
    "eslint-config-prettier": "9.1.0",
    "eslint-plugin-jest": "27.9.0",
    "eslint-plugin-notice": "0.9.10",
    "eslint-plugin-prettier": "5.1.3",
    "jest": "29.7.0",
    "jest-config": "29.7.0",
    "prettier": "3.2.5",
    "rollup": "3.29.5",
    "rollup-plugin-typescript2": "0.36.0",
    "ts-jest": "29.1.3",
    "tslib": "2.6.2",
    "typescript": "5.7.3"
  }
}<|MERGE_RESOLUTION|>--- conflicted
+++ resolved
@@ -30,13 +30,8 @@
   },
   "dependencies": {
     "axios": "1.7.9",
-<<<<<<< HEAD
     "axios-cookiejar-support": "5.0.5",
-    "fp-ts": "2.16.8",
-=======
-    "axios-cookiejar-support": "^4.0.0",
     "fp-ts": "2.16.9",
->>>>>>> d640187d
     "io-ts": "2.2.22",
     "io-ts-types": "0.5.19",
     "lodash": "^4.17.21",
