{
  "name": "@openequella/rest-api-client",
  "version": "2022.2.0-Alpha",
  "license": "Apache-2.0",
  "main": "dist/index.js",
  "module": "dist/index.esm.js",
  "typings": "dist/index.d.ts",
  "files": [
    "dist",
    "src"
  ],
  "engines": {
    "node": "16.19.1",
    "npm": "8.19.4"
  },
  "scripts": {
    "prepare": "cd gen-io-ts && npm ci && npm run gen && cd -",
    "start": "rollup --config --watch --bundleConfigAsCjs",
    "build": "rollup --config --bundleConfigAsCjs",
    "test": "jest --no-cache",
    "lint": "eslint \"src/**/*.{ts,tsx}\" \"test/**/*.{ts,tsx}\"",
    "format": "eslint --fix \"src/**/*.{ts,tsx}\" \"test/**/*.{ts,tsx}\"",
    "clean": "rm -rf node_modules/ src/gen dist"
  },
  "peerDependencies": {},
  "prettier": {
    "printWidth": 80,
    "semi": true,
    "singleQuote": true,
    "trailingComma": "es5"
  },
  "dependencies": {
    "axios": "1.3.3",
    "axios-cookiejar-support": "^4.0.0",
    "lodash": "^4.17.15",
    "query-string": "^7.0.0",
    "runtypes": "6.6.0",
    "tough-cookie": "^4.0.0",
    "fp-ts": "2.13.1",
    "io-ts": "2.2.20",
    "newtype-ts": "0.3.5",
    "monocle-ts": "2.3.13",
    "io-ts-types": "0.5.19"
  },
  "devDependencies": {
    "@types/jest": "27.5.2",
    "@types/node": "17.0.2",
    "@types/lodash": "4.14.191",
    "@types/tough-cookie": "^4.0.0",
    "@typescript-eslint/eslint-plugin": "5.52.0",
    "@typescript-eslint/parser": "5.52.0",
    "core-js": "3.28.0",
    "eslint": "8.34.0",
    "eslint-plugin-jest": "27.2.1",
    "jest": "29.4.3",
    "jest-config": "29.4.3",
    "rollup": "3.17.0",
    "rollup-plugin-typescript2": "0.34.1",
    "ts-jest": "29.0.5",
<<<<<<< HEAD
    "tslib": "2.4.1",
=======
    "tslib": "2.5.0",
    "ttypescript": "1.5.15",
>>>>>>> 37d7406b
    "typescript": "4.7.4"
  }
}<|MERGE_RESOLUTION|>--- conflicted
+++ resolved
@@ -57,12 +57,7 @@
     "rollup": "3.17.0",
     "rollup-plugin-typescript2": "0.34.1",
     "ts-jest": "29.0.5",
-<<<<<<< HEAD
-    "tslib": "2.4.1",
-=======
     "tslib": "2.5.0",
-    "ttypescript": "1.5.15",
->>>>>>> 37d7406b
     "typescript": "4.7.4"
   }
 }