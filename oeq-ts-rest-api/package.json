--- conflicted
+++ resolved
@@ -38,17 +38,11 @@
   "devDependencies": {
     "@types/jest": "26.0.8",
     "@types/tough-cookie": "^4.0.0",
-<<<<<<< HEAD
     "@types/lodash": "^4.14.155",
     "eslint-plugin-prettier": "3.1.4",
-    "@typescript-eslint/eslint-plugin": "3.7.1",
-    "@typescript-eslint/parser": "3.7.1",
-    "eslint": "7.5.0",
-=======
     "@typescript-eslint/eslint-plugin": "3.8.0",
     "@typescript-eslint/parser": "3.8.0",
     "eslint": "7.6.0",
->>>>>>> a3e2534f
     "eslint-plugin-jest": "23.20.0",
     "jest": "26.2.2",
     "rollup": "2.23.0",
