--- conflicted
+++ resolved
@@ -41,15 +41,9 @@
     "@types/node": "17.0.2",
     "@types/lodash": "4.14.189",
     "@types/tough-cookie": "^4.0.0",
-<<<<<<< HEAD
     "@typescript-eslint/eslint-plugin": "5.43.0",
     "@typescript-eslint/parser": "5.43.0",
-    "core-js": "3.26.0",
-=======
-    "@typescript-eslint/eslint-plugin": "5.42.1",
-    "@typescript-eslint/parser": "5.42.1",
     "core-js": "3.26.1",
->>>>>>> 7995da75
     "eslint": "8.27.0",
     "eslint-plugin-jest": "27.1.5",
     "jest": "27.5.1",
