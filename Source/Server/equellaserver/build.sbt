--- conflicted
+++ resolved
@@ -28,15 +28,9 @@
 val jsassVersion      = "5.10.5"
 val jsoupVersion      = "1.16.1"
 val prometheusVersion = "0.16.0"
-<<<<<<< HEAD
-val sttpVersion       = "1.7.2"
-val tikaVersion       = "2.8.0"
-val luceneVersion     = "5.5.5"
-=======
 val sttpVersion       = "2.3.0"
 val tikaVersion       = "2.9.0"
-val luceneVersion     = "4.10.4"
->>>>>>> f6d462cb
+val luceneVersion     = "5.5.5"
 
 libraryDependencies ++= Seq(
   "io.circe" %% "circe-core",
