import Path.rebase

import java.time.LocalDate
import java.time.format.DateTimeFormatter

javacOptions ++= Seq("-source", "1.8")

(Compile / resourceDirectory) := baseDirectory.value / "resources"

(Compile / javaSource) := baseDirectory.value / "src"
(Test / javaSource) := baseDirectory.value / "test/java"

(Compile / scalaSource) := baseDirectory.value / "scalasrc"

updateOptions := updateOptions.value.withCachedResolution(true)

(Runtime / unmanagedClasspath) += (LocalProject("learningedge_config") / baseDirectory).value

val RestEasyVersion   = "3.15.3.Final"
val SwaggerVersion    = "1.6.8"
val TomcatVersion     = "9.0.68"
val axis2Version      = "1.8.2"
val circeVersion      = "0.12.1"
val cxfVersion        = "3.5.4"
val fs2Version        = "2.5.11"
val guiceVersion      = "5.1.0"
val jsassVersion      = "5.10.5"
val jsoupVersion      = "1.14.3"
val prometheusVersion = "0.16.0"
val sttpVersion       = "1.7.2"
val tikaVersion       = "2.5.0"

libraryDependencies ++= Seq(
  "io.circe" %% "circe-core",
  "io.circe" %% "circe-generic",
  "io.circe" %% "circe-parser",
  "io.circe" %% "circe-generic-extras"
).map(_ % circeVersion)

val prometheusGroup = "io.prometheus"
libraryDependencies ++= Seq(
  prometheusGroup % "simpleclient",
  prometheusGroup % "simpleclient_hotspot",
  prometheusGroup % "simpleclient_servlet"
).map(_ % prometheusVersion)

libraryDependencies ++= Seq(
  "co.fs2"                         %% "fs2-io"                        % fs2Version,
  "com.softwaremill.sttp"          %% "core"                          % sttpVersion,
  "com.softwaremill.sttp"          %% "async-http-client-backend-fs2" % sttpVersion,
  "com.softwaremill.sttp"          %% "circe"                         % sttpVersion,
  "cglib"                          % "cglib"                          % "3.3.0",
  "com.fasterxml.jackson.core"     % "jackson-core"                   % jacksonVersion,
  "com.fasterxml.jackson.datatype" % "jackson-datatype-jsr310"        % jacksonVersion,
  "com.fasterxml.jackson.core"     % "jackson-annotations"            % jacksonVersion,
  "com.fasterxml.jackson.jaxrs"    % "jackson-jaxrs-base"             % jacksonVersion,
  "com.fasterxml.jackson.jaxrs"    % "jackson-jaxrs-json-provider"    % jacksonVersion,
  jacksonDataBind,
  jacksonModuleScala,
  "io.bit3"         % "jsass"       % jsassVersion,
  "com.flickr4java" % "flickr4java" % "3.0.6" excludeAll (
    ExclusionRule(organization = "org.apache.axis",
                  name = "axis")
  ),
  "com.google.api-client" % "google-api-client"           % "2.0.0",
  "com.google.apis"       % "google-api-services-books"   % "v1-rev20220318-2.0.0",
  "com.google.apis"       % "google-api-services-youtube" % "v3-rev20220926-2.0.0",
  "com.google.code.gson"  % "gson"                        % "2.10",
  "com.google.gdata"      % "core"                        % "1.47.1",
  "com.google.guava"      % "guava"                       % "31.1-jre",
  "com.google.inject"     % "guice"                       % guiceVersion excludeAll (
    // Due to deduplicates with aopalliance via Spring AOP.
    ExclusionRule(organization = "aopalliance",
                  name = "aopalliance")
  ),
  "com.google.inject.extensions" % "guice-assistedinject" % guiceVersion excludeAll (
    // Due to deduplicates with aopalliance via Spring AOP.
    ExclusionRule(organization = "aopalliance",
                  name = "aopalliance")
  ),
  "com.google.inject.extensions" % "guice-spring" % guiceVersion excludeAll (
    // Due to deduplicates with aopalliance via Spring AOP.
    ExclusionRule(organization = "aopalliance",
                  name = "aopalliance")
  ),
  "com.ibm.icu" % "icu4j" % "72.1",
  sqlServerDep excludeAll (
    // Conflicts with RESTeasy jakarta.xml.bind-api
    ExclusionRule(organization = "javax.xml.bind"),
    // Conflicts with CXF Core
    ExclusionRule(organization = "com.sun.xml.bind"),
    ExclusionRule(organization = "com.sun.jersey")
  ),
  "com.miglayout"             % "miglayout-swing"       % "4.2",
  "com.ning"                  % "async-http-client"     % "1.9.40",
  "com.rometools"             % "rome"                  % "1.18.0",
  "io.swagger"                % "swagger-core"          % SwaggerVersion,
  "io.swagger"                % "swagger-annotations"   % SwaggerVersion,
  "io.swagger"                % "swagger-jaxrs"         % SwaggerVersion,
  "io.swagger"                %% "swagger-scala-module" % "1.0.6",
  "com.zaxxer"                % "HikariCP"              % "4.0.3",
  "commons-beanutils"         % "commons-beanutils"     % "1.9.4",
  "commons-codec"             % "commons-codec"         % "1.15",
  "commons-collections"       % "commons-collections"   % "3.2.2",
  "commons-configuration"     % "commons-configuration" % "1.10",
  "commons-daemon"            % "commons-daemon"        % "1.3.2",
  "commons-discovery"         % "commons-discovery"     % "0.5",
  "commons-httpclient"        % "commons-httpclient"    % "3.1",
  "commons-io"                % "commons-io"            % "2.11.0",
  "commons-lang"              % "commons-lang"          % "2.6",
  "dom4j"                     % "dom4j"                 % "1.6.1",
  "com.github.equella.legacy" % "itunesu-api-java"      % "1.7",
  "com.github.equella.legacy" % "mets"                  % "1.0",
  "com.metamx"                % "extendedset"           % "1.5.0-mmx",
  "javax.inject"              % "javax.inject"          % "1",
  "javax.mail"                % "mail"                  % "1.4.7",
  "javax.servlet"             % "jstl"                  % "1.2",
  "javax.xml"                 % "jaxrpc"                % "1.1",
  "jdom"                      % "jdom"                  % "1.1",
  "com.github.equella.jpf"    % "jpf"                   % "1.0.7",
  log4j,
  log4jCore,
  log4jSlf4jImpl,
  "net.oauth.core"     % "oauth"                    % "20100527",
  "net.oauth.core"     % "oauth-provider"           % "20100527",
  "net.sf.ezmorph"     % "ezmorph"                  % "1.0.6",
  "net.sf.json-lib"    % "json-lib"                 % "2.4" classifier "jdk15",
  "net.sf.transmorph"  % "transmorph"               % "3.1.3",
  "org.apache.axis2"   % "axis2-kernel"             % axis2Version,
  "org.apache.axis2"   % "axis2-adb"                % axis2Version,
  "org.apache.axis2"   % "axis2-transport-http"     % axis2Version,
  "org.apache.axis2"   % "axis2-transport-local"    % axis2Version,
  "org.apache.commons" % "commons-compress"         % "1.22",
  "org.apache.curator" % "curator-client"           % "5.3.0",
  "org.apache.curator" % "curator-framework"        % "5.3.0",
  "org.apache.curator" % "curator-recipes"          % "5.3.0",
  "org.apache.cxf"     % "cxf-rt-frontend-jaxws"    % cxfVersion,
  "org.apache.cxf"     % "cxf-rt-transports-http"   % cxfVersion,
  "org.apache.cxf"     % "cxf-rt-databinding-aegis" % cxfVersion,
  "org.apache.cxf"     % "cxf-core"                 % cxfVersion excludeAll (
    ExclusionRule(organization = "org.apache.geronimo.specs"),
    ExclusionRule(organization = "javax.xml.bind"),
    ExclusionRule(organization = "javax.xml.soap"),
    ExclusionRule(organization = "xml-resolver"),
    ExclusionRule(organization = "org.springframework"),
    ExclusionRule(organization = "aopalliance"),
    ExclusionRule(organization = "org.jvnet"),
    ExclusionRule(organization = "antlr"),
    ExclusionRule(organization = "org.apache.xmlbeans"),
    ExclusionRule(organization = "javax.ws.rs"),
    ExclusionRule(organization = "org.codehaus.jettison"),
    ExclusionRule(organization = "org.eclipse.jetty"),
    ExclusionRule(organization = "org.codehaus.jra"),
    ExclusionRule(organization = "rhino"),
    ExclusionRule(organization = "org.mozilla"),
    ExclusionRule(organization = "org.apache.ws.security"),
    ExclusionRule(organization = "org.apache.santuario"),
    ExclusionRule(organization = "org.opensaml"),
    ExclusionRule(organization = "com.sun.xml.messaging.saaj"),
    ExclusionRule(organization = "xalan"),
    ExclusionRule(organization = "com.sun.xml.fastinfoset"),
    ExclusionRule(organization = "net.sf.ehcache")
  ),
  "org.apache.httpcomponents" % "httpclient"       % "4.5.13",
  "org.apache.httpcomponents" % "httpcore"         % "4.4.15",
  "org.apache.lucene"         % "lucene-analyzers" % "3.6.2",
  "org.apache.lucene"         % "lucene-core"      % "3.6.2",
  "org.apache.lucene"         % "lucene-queries"   % "3.6.2",
  "org.apache.rampart"        % "rampart-core"     % "1.6.3" excludeAll (
    ExclusionRule(organization = "org.apache.xalan"),
    ExclusionRule(organization = "org.apache.xerces")
  ),
  "org.apache.rampart" % "rampart-policy" % "1.6.2" excludeAll (
    ExclusionRule(organization = "org.apache.xalan"),
    ExclusionRule(organization = "org.apache.xerces")
  ),
  "org.apache.rampart" % "rampart-trust" % "1.6.2" excludeAll (
    ExclusionRule(organization = "org.apache.xalan"),
    ExclusionRule(organization = "org.apache.xerces")
  ),
  "org.apache.tika" % "tika-core"                     % tikaVersion,
  "org.apache.tika" % "tika-parsers-standard-package" % tikaVersion excludeAll ExclusionRule(
    organization = "org.apache.logging.log4j"),
  "org.apache.tomcat"      % "tomcat-annotations-api" % TomcatVersion,
  "org.apache.tomcat"      % "tomcat-api"             % TomcatVersion,
  "org.apache.tomcat"      % "tomcat-catalina"        % TomcatVersion,
  "org.apache.tomcat"      % "tomcat-catalina-ha"     % TomcatVersion,
  "org.apache.tomcat"      % "tomcat-coyote"          % TomcatVersion,
  "org.apache.tomcat"      % "tomcat-jsp-api"         % TomcatVersion,
  "org.apache.tomcat"      % "tomcat-juli"            % TomcatVersion,
  "org.apache.tomcat"      % "tomcat-servlet-api"     % TomcatVersion,
  "org.apache.tomcat"      % "tomcat-tribes"          % TomcatVersion,
  "org.apache.tomcat"      % "tomcat-util"            % TomcatVersion,
  "org.apache.tomcat"      % "tomcat-util-scan"       % TomcatVersion,
  "org.apache.tomcat"      % "tomcat-ssi"             % TomcatVersion,
  "org.apache.ws.security" % "wss4j"                  % "1.6.19",
  "org.apache.zookeeper"   % "zookeeper"              % "3.7.0" excludeAll (
    ExclusionRule(organization = "org.slf4j",
                  name = "slf4j-log4j12")
  ),
  "org.ccil.cowan.tagsoup" % "tagsoup" % "1.2.1",
  // Removed due to deduplication issues with woodstox-core. core-asl has not been updated for years.
  //   com.fasterxml.woodstox/woodstox-core/bundles/woodstox-core-5.0.3.jar:...
  //   org.codehaus.woodstox/woodstox-core-asl/jars/woodstox-core-asl-4.4.1.jar:...
  //"org.codehaus.woodstox"  % "woodstox-core-asl" % "5.0.3",
  "org.codehaus.xfire"              % "xfire-aegis"                    % "1.2.6",
  "org.dspace"                      % "cql-java"                       % "1.0",
  "org.omegat"                      % "jmyspell-core"                  % "1.0.0-beta-2",
  "org.freemarker"                  % "freemarker"                     % "2.3.23",
  "com.github.equella.legacy"       % "hurl"                           % "1.1",
  "org.jboss.resteasy"              % "resteasy-jaxrs"                 % RestEasyVersion,
  "org.jboss.spec.javax.annotation" % "jboss-annotations-api_1.3_spec" % "2.0.1.Final",
  "org.reactivestreams"             % "reactive-streams"               % "1.0.4",
  // Upgraded to 2.0.1.Final due to a deduplication issue with jakarta.ws.rs-api
  "org.jboss.spec.javax.ws.rs"           % "jboss-jaxrs-api_2.1_spec"     % "2.0.2.Final",
  "org.eclipse.microprofile.rest.client" % "microprofile-rest-client-api" % "3.0.1",
  "org.eclipse.microprofile.config"      % "microprofile-config-api"      % "3.0.2",
  "javax.json.bind"                      % "javax.json.bind-api"          % "1.0",
  "org.jsoup"                            % "jsoup"                        % jsoupVersion,
  xstreamDep,
  "org.opensaml" % "xmltooling" % "1.4.4" excludeAll ExclusionRule(organization = "org.slf4j"),
  postgresDep,
<<<<<<< HEAD
  "org.scannotation" % "scannotation"   % "1.0.3",
  "org.slf4j"        % "jcl-over-slf4j" % "1.7.36",
  "org.slf4j"        % "slf4j-api"      % "1.7.36",
  springAop,
  springWeb,
  springContext,
=======
  "org.scannotation"    % "scannotation"           % "1.0.3",
  "org.slf4j"           % "jcl-over-slf4j"         % "2.0.3",
  "org.slf4j"           % "slf4j-api"              % "2.0.3",
  "org.springframework" % "spring-aop"             % springVersion,
  "org.springframework" % "spring-context"         % springVersion,
>>>>>>> a58c1278
  "org.springframework" % "spring-context-support" % springVersion excludeAll (
    ExclusionRule(organization = "jasperreports",
                  name = "jasperreports")
  ),
  "org.springframework"       % "spring-jdbc"       % springVersion,
  "org.springframework"       % "spring-tx"         % springVersion,
  "stax"                      % "stax-api"          % "1.0.1",
  "taglibs"                   % "standard"          % "1.1.2",
  "com.github.equella.legacy" % "qtiworks-jqtiplus" % "1.0-beta3" excludeAll (
    ExclusionRule(organization = "org.slf4j"),
    ExclusionRule(organization = "ch.qos.logback"),
    ExclusionRule(organization = "net.sf.saxon")
  ),
  "xml-resolver"                  % "xml-resolver"              % "1.2",
  "org.scala-sbt"                 %% "io"                       % "1.7.0",
  "org.mozilla"                   % "rhino"                     % "1.7.14",
  "io.lemonlabs"                  %% "scala-uri"                % "4.0.2",
  "org.scala-lang.modules"        %% "scala-parser-combinators" % "2.1.1",
  "io.github.classgraph"          % "classgraph"                % "4.8.149",
  "com.fasterxml"                 % "classmate"                 % "1.5.1",
  "org.glassfish"                 % "javax.el"                  % "3.0.1-b12",
  "jakarta.validation"            % "jakarta.validation-api"    % "3.0.2",
  "com.github.stephenc.jcip"      % "jcip-annotations"          % "1.0-1",
  "org.jboss.spec.javax.xml.bind" % "jboss-jaxb-api_2.3_spec"   % "2.0.1.Final"
)

/*
Although very old and has vulns, axis 1.4 is required for the SRW feature and is needed when
using the very old (and unsure where the code is) oclc-srw.
See Source/Plugins/RemoteRepositories/com.equella.srw/build.sbt
 */
libraryDependencies += "axis" % "axis" % "1.4"

libraryDependencies ++= {
  if (bundleOracleDriver.value) {
    oracleDriverMavenCoordinate.value
  } else {
    Seq.empty
  }
}
dependencyOverrides += "javax.mail" % "mail" % "1.4.7"

excludeDependencies ++= Seq(
  "com.google.guava"             % "guava-jdk5",
  "javax.servlet"                % "servlet-api",
  "org.mortbay.jetty"            % "servlet-api",
  "antlr"                        % "antlr",
  "stax"                         % "stax-api",
  "xml-apis"                     % "xml-apis",
  "javax.xml"                    % "jaxrpc-api",
  "xalan"                        % "xalan",
  "xerces"                       % "xercesImpl",
  "javax.activation"             % "javax.activation-api",
  "javax.activation"             % "activation",
  "javax.xml.stream"             % "stax-api",
  "javax.ws.rs"                  % "jsr311-api",
  "org.apache.ws.commons"        % "XmlSchema",
  "org.apache.ws.commons.schema" % "XmlSchema",
  "woodstox"                     % "wstx-asl",
  "org.codehaus.woodstox"        % "wstx-asl",
  "org.codehaus.woodstox"        % "woodstox-core-asl",
  "javassist"                    % "javassist",
  "org.sonatype.sisu.inject"     % "cglib",
  "commons-logging"              % "commons-logging",
  "velocity"                     % "velocity",
  "rhino"                        % "js",
  "bouncycastle"                 % "bcprov-jdk15",
  "org.bouncycastle"             % "bcprov-jdk15",
  "org.apache.geronimo.specs"    % "geronimo-javamail_1.4_spec",
  "org.apache.geronimo.specs"    % "geronimo-stax-api_1.0_spec",
  "org.jboss.spec.javax.servlet" % "jboss-servlet-api_4.0_spec",
  "taglibs"                      % "standard",
  // Spring 5 added a default logging bridge.  In oEQ, this results in
  // a [deduplicate: different file contents found in the following] error
  // ...org.slf4j/jcl-over-slf4j/jars/jcl-over-slf4j-1.7.30.jar:org/apache/commons/logging/Log.class
  // ...org.springframework/spring-jcl/jars/spring-jcl-5.3.23.jar:org/apache/commons/logging/Log.class
  // As per https://github.com/spring-projects/spring-framework/issues/20611 ,
  // since we already have logging in place, we can safely exclude the dep from spring.
  "org.springframework" % "spring-jcl",
  // Hib 5 upgrade showed the following errors.  Solution was to remove tomcat-el-api
  // - Caused by: java.lang.ClassNotFoundException: org.apache.el.ExpressionFactoryImpl from org.hibernate
  // - HV000183: Unable to initialize 'javax.el.ExpressionFactory'. Check that you have the EL dependencies on the classpath, or use ParameterMessageInterpolator instead
  "org.apache.tomcat" % "tomcat-el-api",
  // Resolves deduplication:
  // [error] com.github.stephenc.jcip/jcip-annotations/jars/jcip-annotations-1.0-1.jar:net/jcip/annotations/GuardedBy.class
  // [error] net.jcip/jcip-annotations/jars/jcip-annotations-1.0.jar:net/jcip/annotations/GuardedBy.class
  "net.jcip" % "jcip-annotations",
  // Caused by deduplication errors such as below.  Choosing jboss since it failed at compile time without it.
  //  [error] jakarta.ws.rs/jakarta.ws.rs-api/bundles/jakarta.ws.rs-api-2.1.5.jar:javax/ws/rs/sse/SseEventSource.class
  //  [error] org.jboss.spec.javax.ws.rs/jboss-jaxrs-api_2.1_spec/bundles/jboss-jaxrs-api_2.1_spec-2.0.1.Final.jar:javax/ws/rs/sse/SseEventSource.class
  "jakarta.ws.rs" % "jakarta.ws.rs-api",
  // Caused by deduplication errors such as below.  Choosing jboss since it failed at compile time without it.
  // [error] jakarta.xml.bind/jakarta.xml.bind-api/jars/jakarta.xml.bind-api-2.3.2.jar:javax/xml/bind/util/JAXBSource.class
  // [error] org.jboss.spec.javax.xml.bind/jboss-jaxb-api_2.3_spec/jars/jboss-jaxb-api_2.3_spec-2.0.0.Final.jar:javax/xml/bind/util/JAXBSource.class
  "jakarta.xml.bind" % "jakarta.xml.bind-api",
  // Caused by deduplication errors such as below.  Choosing jakarta since it's a higher version
  // [error] deduplicate: different file contents found in the following:
  // [error] com.sun.activation/jakarta.activation/jars/jakarta.activation-1.2.1.jar:com/sun/activation/viewers/TextViewer.class
  // [error] com.sun.activation/javax.activation/jars/javax.activation-1.2.0.jar:com/sun/activation/viewers/TextViewer.class
  "com.sun.activation" % "javax.activation",
  // Older log4j can be a transitive dep so exclude it
  "log4j" % "log4j"
)

run := {
  val cp = (Runtime / fullClasspath).value
  val o = ForkOptions().withRunJVMOptions(
    Vector(
      "-cp",
      Path.makeString(cp.files),
      "-Dequella.devmode=true",
      "-Dequella.autotest=true"
    ))
  Fork.java(o, Seq("com.tle.core.equella.runner.EQUELLAServer"))
}

(assembly / mainClass) := Some("com.tle.core.equella.runner.EQUELLAServer")

(assembly / fullClasspath) := (Compile / fullClasspath).value

(assembly / assemblyMergeStrategy) := {
  case PathList("META-INF",
                "org",
                "apache",
                "logging",
                "log4j",
                "core",
                "config",
                "plugins",
                "Log4j2Plugins.dat") =>
    MergeStrategy.last
  case PathList("META-INF", "jdom-info.xml")                => MergeStrategy.first
  case PathList("META-INF", "axiom.xml")                    => MergeStrategy.first
  case PathList("javax", "wsdl", _*)                        => MergeStrategy.last
  case PathList("com", "ibm", "wsdl", _*)                   => MergeStrategy.first
  case PathList("org", "apache", "regexp", _*)              => MergeStrategy.first
  case PathList("javax", "servlet", "jsp", _*)              => MergeStrategy.first
  case PathList("javax", "servlet", _*)                     => MergeStrategy.last
  case PathList("javax", "annotation", _*)                  => MergeStrategy.first
  case PathList("org", "w3c", "dom", _*)                    => MergeStrategy.first
  case PathList("META-INF", "mailcap")                      => MergeStrategy.first
  case PathList("META-INF", "mimetypes.default")            => MergeStrategy.first
  case PathList("META-INF", "javamail.charset.map")         => MergeStrategy.first
  case PathList("META-INF", "io.netty.versions.properties") => MergeStrategy.first
  case PathList("javax", "activation", _*)                  => MergeStrategy.first
  case PathList("org", "xmlpull", "v1", _*)                 => MergeStrategy.first
  case PathList("junit", _*)                                => MergeStrategy.discard
  case PathList("org", "apache", "axis2", "transport", "http", "util", "ComplexPart.class") =>
    MergeStrategy.first
  // Three duplicate classes caused by upgrading tika to version 2.
  case PathList("org", "slf4j", "impl", "StaticMDCBinder.class")    => MergeStrategy.first
  case PathList("org", "slf4j", "impl", "StaticLoggerBinder.class") => MergeStrategy.first
  case PathList("org", "slf4j", "impl", "StaticMarkerBinder.class") => MergeStrategy.first

  // Due to the error: deduplicate: different file contents found in the following:
  // ...
  //  .../org.apache.cxf/cxf-rt-frontend-jaxws/bundles/cxf-rt-frontend-jaxws-3.5.4.jar:META-INF/cxf/bus-extensions.txt
  //  .../org.apache.cxf/cxf-rt-transports-http/bundles/cxf-rt-transports-http-3.5.4.jar:META-INF/cxf/bus-extensions.txt
  // ...
  // As per https://github.com/johnrengelman/shadow/issues/309 , combining the files.
  case PathList("META-INF", "cxf", "bus-extensions.txt") => MergeStrategy.filterDistinctLines

  // Due to the error: deduplicate: different file contents found in the following:
  // ...
  //  .../org.apache.cxf/cxf-rt-frontend-jaxrs/bundles/cxf-rt-frontend-jaxrs-3.3.6.jar:META-INF/blueprint.handlers
  //  .../org.apache.cxf/cxf-rt-frontend-jaxws/bundles/cxf-rt-frontend-jaxws-3.4.0.jar:META-INF/blueprint.handlers
  // ...
  // Different blueprint.handlers may specify different classes.  Using the first one allows testing to pass.
  case PathList("META-INF", "blueprint.handlers") => MergeStrategy.first

  // Curious that it's xml vs soap.  testing passes using the first one.
  // Due to the error: deduplicate: different file contents found in the following:
  // ...
  //  .../org.apache.cxf/cxf-rt-bindings-soap/bundles/cxf-rt-bindings-soap-3.4.0.jar:META-INF/wsdl.plugin.xml
  //  .../org.apache.cxf/cxf-rt-bindings-xml/bundles/cxf-rt-bindings-xml-3.4.0.jar:META-INF/wsdl.plugin.xml
  // ...
  case PathList("META-INF", "wsdl.plugin.xml") => MergeStrategy.first

  // The idea is to keep the later suffix list.
  // Due to the error: deduplicate: different file contents found in the following:
  // ...
  //  .../org.apache.cxf/cxf-rt-transports-http/bundles/cxf-rt-transports-http-3.3.6.jar:mozilla/public-suffix-list.txt
  //  .../org.apache.httpcomponents/httpclient/jars/httpclient-4.5.12.jar:mozilla/public-suffix-list.txt
  // ...
  case PathList("mozilla", "public-suffix-list.txt") => MergeStrategy.last

  // java2wsbeans.xml have different contents, and both look important.  Keeping the first one works with testing.
  // Due to the error: deduplicate: different file contents found in the following:
  // ...
  //  .../org.apache.cxf/cxf-rt-databinding-aegis/bundles/cxf-rt-databinding-aegis-3.4.0.jar:META-INF/cxf/java2wsbeans.xml
  //  .../org.apache.cxf/cxf-rt-databinding-jaxb/bundles/cxf-rt-databinding-jaxb-3.4.0.jar:META-INF/cxf/java2wsbeans.xml
  // ...
  case PathList("META-INF", "cxf", "java2wsbeans.xml") => MergeStrategy.first

  case x =>
    val oldStrategy = (ThisBuild / assemblyMergeStrategy).value
    oldStrategy(x)
}

lazy val collectJars = taskKey[Set[File]]("Collect jars")

collectJars := {
  val destDir = target.value / "jars"
  IO.delete(destDir)
  IO.copy((Compile / managedClasspath).value.map(af => (af.data, destDir / af.data.getName)))
}

lazy val allPlugins: ProjectReference = LocalProject("allPlugins")
runnerTasks(allPlugins)

additionalPlugins := {
  ((allPlugins / baseDirectory).value / "Extensions" * "*" * "plugin-jpf.xml").get.map { mf =>
    JPFRuntime(mf, Seq.empty, Seq.empty, Seq.empty, "Extensions")
  }
}

upgradeZip := {
  val log         = streams.value.log
  val ver         = equellaVersion.value
  val releaseDate = LocalDate.now().format(DateTimeFormatter.ofPattern("yyyyMMdd"))
  val outZip
    : File    = target.value / s"tle-upgrade-${ver.major}.${ver.minor}.r${releaseDate} (${ver.semanticVersion}-${ver.releaseType}).zip"
  val plugVer = ver.fullVersion
  val zipFiles = Seq(
    assembly.value                                         -> "equella-server.jar",
    (LocalProject("UpgradeInstallation") / assembly).value -> "database-upgrader.jar",
    (LocalProject("conversion") / assembly).value          -> "conversion-service.jar",
    (LocalProject("equella") / versionProperties).value    -> "version.properties"
  )
  val pluginJars =
    writeJars.value.map(t => (t.file, s"plugins/${t.group}/${t.pluginId}-$plugVer.jar"))
  log.info(s"Creating upgrade zip ${outZip.absolutePath}")
  IO.zip(zipFiles ++ pluginJars, outZip, Option((ThisBuild / buildTimestamp).value))
  outZip
}

lazy val sourcesForZip = Def.task[Seq[(File, String)]] {
  val baseJavaSrc  = (Compile / javaSource).value
  val baseScalaSrc = (Compile / scalaSource).value
  (baseJavaSrc ** "*.java").pair(rebase(baseJavaSrc, "")) ++
    (baseScalaSrc ** "*.scala").pair(rebase(baseScalaSrc, ""))
}

writeSourceZip := {
  val outZip  = target.value / "equella-sources.zip"
  val allSrcs = sourcesForZip.all(ScopeFilter(inAggregates(allPlugins))).value.flatten
  sLog.value.info(s"Zipping all sources into $outZip")
  IO.zip(allSrcs, outZip, Option((ThisBuild / buildTimestamp).value))
  outZip
}<|MERGE_RESOLUTION|>--- conflicted
+++ resolved
@@ -220,20 +220,12 @@
   xstreamDep,
   "org.opensaml" % "xmltooling" % "1.4.4" excludeAll ExclusionRule(organization = "org.slf4j"),
   postgresDep,
-<<<<<<< HEAD
   "org.scannotation" % "scannotation"   % "1.0.3",
-  "org.slf4j"        % "jcl-over-slf4j" % "1.7.36",
-  "org.slf4j"        % "slf4j-api"      % "1.7.36",
+  "org.slf4j"        % "jcl-over-slf4j" % "2.0.3",
+  "org.slf4j"        % "slf4j-api"      % "2.0.3",
   springAop,
   springWeb,
   springContext,
-=======
-  "org.scannotation"    % "scannotation"           % "1.0.3",
-  "org.slf4j"           % "jcl-over-slf4j"         % "2.0.3",
-  "org.slf4j"           % "slf4j-api"              % "2.0.3",
-  "org.springframework" % "spring-aop"             % springVersion,
-  "org.springframework" % "spring-context"         % springVersion,
->>>>>>> a58c1278
   "org.springframework" % "spring-context-support" % springVersion excludeAll (
     ExclusionRule(organization = "jasperreports",
                   name = "jasperreports")
