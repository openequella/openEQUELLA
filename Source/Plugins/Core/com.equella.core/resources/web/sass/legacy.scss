--- conflicted
+++ resolved
@@ -5729,7 +5729,6 @@
   }
 }
 
-<<<<<<< HEAD
 // Fix the layout of task statistics portlet in EBP
 // Make sure the layout the same with old UI
 .portlet_taskstatistics_content {
@@ -5775,10 +5774,10 @@
     bottom: $doubleMargin;
     right: 0;
   }
-=======
+}
+
 // Fix the position of the close button on the Moderation Comment Dialog
 // Currently, the close button has a position absolute and make sure it locate inside the dialog
 .moderation_comments_dialog {
   position: relative;
->>>>>>> d6c6b814
 }