--- conflicted
+++ resolved
@@ -1468,25 +1468,6 @@
 }
 
 /* Autocomplete dropdown */
-<<<<<<< HEAD
-.autocomplete-result {
-    min-height: 32px;
-}
-.autocomplete-result-title {
-    font-size: 14px;
-    font-weight: bold;
-}
-.autocomplete-result-description {
-    margin-top: 8px;
-    font-style: italic;
-}
-
-.equella-dropdown {
-    /*z-index: 999999 !important;*/
-}
-=======
-
->>>>>>> 05384d40
 .equella-dropdown-list {
     z-index: 999999 !important;
 }