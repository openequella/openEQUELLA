--- conflicted
+++ resolved
@@ -122,16 +122,8 @@
       myContribute.contributionFinished(info);
     }
 
-<<<<<<< HEAD
     if (RenderNewTemplate.isNewUIEnabled()) {
-      URIBuilder builder = new URIBuilder();
-      builder.setPath("page/myresources").addParameter("type", "scrapbook");
-
-      String fullUrl =
-=======
-    if (RenderNewTemplate.isNewSearchPageEnabled()) {
       Optional<String> stateId =
->>>>>>> e5f8f27d
           Optional.ofNullable(myContribute)
               .map(section -> section.getModel(info))
               .flatMap(
