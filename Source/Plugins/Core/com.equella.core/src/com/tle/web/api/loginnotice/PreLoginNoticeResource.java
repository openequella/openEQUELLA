/*
 * Copyright 2017 Apereo
 *
 * Licensed under the Apache License, Version 2.0 (the "License");
 * you may not use this file except in compliance with the License.
 * You may obtain a copy of the License at
 *
 *     http://www.apache.org/licenses/LICENSE-2.0
 *
 * Unless required by applicable law or agreed to in writing, software
 * distributed under the License is distributed on an "AS IS" BASIS,
 * WITHOUT WARRANTIES OR CONDITIONS OF ANY KIND, either express or implied.
 * See the License for the specific language governing permissions and
 * limitations under the License.
 */

package com.tle.web.api.loginnotice;

import com.fasterxml.jackson.core.JsonProcessingException;
import com.tle.core.settings.loginnotice.impl.PreLoginNotice;
import io.swagger.annotations.Api;
import java.io.IOException;
import javax.ws.rs.*;
import javax.ws.rs.core.MediaType;
import javax.ws.rs.core.Response;

/** @author Samantha Fisher */
@Path("preloginnotice/")
@Api("Pre Login Notice")
public interface PreLoginNoticeResource {
  @GET
<<<<<<< HEAD
  @Produces("text/plain")
  Response retrievePreLoginNotice() throws IOException;

  @PUT
  Response setPreLoginNotice(PreLoginNotice loginNotice) throws JsonProcessingException;
=======
  @Produces(MediaType.TEXT_HTML)
  Response retrievePreLoginNotice();

  @PUT
  @Consumes(MediaType.TEXT_HTML)
  Response setPreLoginNotice(String loginNotice);
>>>>>>> c397e153

  @DELETE
  Response deletePreLoginNotice();
}<|MERGE_RESOLUTION|>--- conflicted
+++ resolved
@@ -29,20 +29,11 @@
 @Api("Pre Login Notice")
 public interface PreLoginNoticeResource {
   @GET
-<<<<<<< HEAD
   @Produces("text/plain")
   Response retrievePreLoginNotice() throws IOException;
 
   @PUT
   Response setPreLoginNotice(PreLoginNotice loginNotice) throws JsonProcessingException;
-=======
-  @Produces(MediaType.TEXT_HTML)
-  Response retrievePreLoginNotice();
-
-  @PUT
-  @Consumes(MediaType.TEXT_HTML)
-  Response setPreLoginNotice(String loginNotice);
->>>>>>> c397e153
 
   @DELETE
   Response deletePreLoginNotice();
