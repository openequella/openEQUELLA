/*
 * Licensed to The Apereo Foundation under one or more contributor license
 * agreements. See the NOTICE file distributed with this work for additional
 * information regarding copyright ownership.
 *
 * The Apereo Foundation licenses this file to you under the Apache License,
 * Version 2.0, (the "License"); you may not use this file except in compliance
 * with the License. You may obtain a copy of the License at:
 *
 *     http://www.apache.org/licenses/LICENSE-2.0
 *
 * Unless required by applicable law or agreed to in writing, software
 * distributed under the License is distributed on an "AS IS" BASIS,
 * WITHOUT WARRANTIES OR CONDITIONS OF ANY KIND, either express or implied.
 * See the License for the specific language governing permissions and
 * limitations under the License.
 */
import * as OEQ from "@openequella/rest-api-client";
import "@testing-library/jest-dom/extend-expect";
import {
  fireEvent,
  getByText,
  render,
  RenderResult,
  screen,
  waitFor,
} from "@testing-library/react";
import userEvent from "@testing-library/user-event";
import { createMemoryHistory } from "history";
import * as React from "react";
import { act } from "react-dom/test-utils";
<<<<<<< HEAD
import { Router } from "react-router-dom";
=======
import { BrowserRouter } from "react-router-dom";
import * as MimeTypesModule from "../../../tsrc/modules/MimeTypesModule";
>>>>>>> a7ef6293
import * as CategorySelectorMock from "../../../__mocks__/CategorySelector.mock";
import { getCollectionMap } from "../../../__mocks__/getCollectionsResp";
import {
  getEmptySearchResult,
  getSearchResult,
  getSearchResultsCustom,
} from "../../../__mocks__/SearchResult.mock";
import * as UserSearchMock from "../../../__mocks__/UserSearch.mock";
import * as CollectionsModule from "../../../tsrc/modules/CollectionsModule";
import { Collection } from "../../../tsrc/modules/CollectionsModule";
import type { SelectedCategories } from "../../../tsrc/modules/SearchFacetsModule";
import * as SearchFacetsModule from "../../../tsrc/modules/SearchFacetsModule";
import * as SearchModule from "../../../tsrc/modules/SearchModule";
import {
  liveStatuses,
  nonLiveStatuses,
} from "../../../tsrc/modules/SearchModule";
import * as SearchSettingsModule from "../../../tsrc/modules/SearchSettingsModule";
import * as UserModule from "../../../tsrc/modules/UserModule";
import SearchPage, { SearchPageOptions } from "../../../tsrc/search/SearchPage";
import { languageStrings } from "../../../tsrc/util/langstrings";
import { queryPaginatorControls } from "../components/SearchPaginationTestHelper";
import { selectOption } from "../MuiTestHelpers";
import {
  clearSelection,
  selectUser,
} from "./components/OwnerSelectTestHelpers";
import {
  getRefineSearchComponent,
  queryCollectionSelector,
  queryDateRangeSelector,
  queryOwnerSelector,
  querySearchAttachmentsSelector,
  queryStatusSelector,
} from "./SearchPageHelper";

const mockCollections = jest.spyOn(CollectionsModule, "collectionListSummary");
const mockListUsers = jest.spyOn(UserModule, "listUsers");
const mockListClassification = jest.spyOn(
  SearchFacetsModule,
  "listClassifications"
);
const mockSearch = jest.spyOn(SearchModule, "searchItems");
const mockSearchSettings = jest.spyOn(
  SearchSettingsModule,
  "getSearchSettingsFromServer"
);
const mockConvertParamsToSearchOptions = jest.spyOn(
  SearchModule,
  "convertParamsToSearchOptions"
);
window.scrollTo = jest.fn();
const searchSettingPromise = mockSearchSettings.mockResolvedValue(
  SearchSettingsModule.defaultSearchSettings
);
const searchPromise = mockSearch.mockResolvedValue(getSearchResult);
mockCollections.mockResolvedValue(getCollectionMap);
mockListUsers.mockResolvedValue(UserSearchMock.users);
mockListClassification.mockResolvedValue(CategorySelectorMock.classifications);

// Mock out a collaborator of SearchResult
jest
  .spyOn(MimeTypesModule, "getMimeTypeDefaultViewerDetails")
  .mockResolvedValue({
    viewerId: "fancy",
  } as OEQ.MimeType.MimeTypeViewerDetail);

const defaultSearchPageOptions: SearchPageOptions = {
  ...SearchModule.defaultSearchOptions,
  sortOrder: SearchSettingsModule.SortOrder.RANK,
  dateRangeQuickModeEnabled: true,
};
const defaultCollectionPrivileges = [OEQ.Acl.ACL_SEARCH_COLLECTION];

const SORTORDER_SELECT_ID = "#sort-order-select";
/**
 * Simple helper to wrap the process of waiting for the execution of a search based on checking the
 * `searchPromise`. Being that it is abstracted out, in the future could change as needed to be
 * something other than the `searchPromise`.
 */
const waitForSearch = async () =>
  await act(async () => {
    await searchPromise;
  });

/**
 * Helper function for the initial render of the `<SearchPage>` for tests below. Also includes
 * the wait for the initial search call.
 *
 * @returns The RenderResult from the `render` of the `<SearchPage>`
 */
const renderSearchPage = async (
  queryString?: string
): Promise<RenderResult> => {
  window.history.replaceState({}, "Clean history state");
  const history = createMemoryHistory();
  if (queryString) history.push(queryString);

  const page = render(
    <Router history={history}>
      <SearchPage updateTemplate={jest.fn()} />{" "}
    </Router>
  );
  // Wait for the first completion of initial search
  await waitForSearch();

  return page;
};

/**
 * Helper function to unmount current Search page and re-render Search page.
 * @param page Current Search page.
 */
const reRenderSearchPage = async (page: RenderResult) => {
  page.unmount();
  return await renderSearchPage();
};

const getQueryBar = (container: Element): HTMLElement => {
  const queryBar = container.querySelector<HTMLElement>("#searchBar");
  if (!queryBar) {
    throw new Error("Failed to locate the search bar, unable to continue.");
  }

  return queryBar;
};

const changeQuery = async (
  container: Element,
  query: string,
  rawMode?: boolean
) => {
  // We will change the debounced query so use fake timer here.
  jest.useFakeTimers("modern");
  // Change search options now.
  if (rawMode) {
    const rawModeSwitch = container.querySelector("#rawSearch");
    if (!rawModeSwitch) {
      throw new Error("Failed to find the raw mode switch!");
    }
    userEvent.click(rawModeSwitch);
  }
  const _queryBar = () => getQueryBar(container);
  // Would be nice to replace this with a userEvent.type like:
  //   await act(async () => await userEvent.type(_queryBar(), query, {delay: 1}));
  // But initial attempts failed - even with adding a delay (which then caused a Jest timeout).
  fireEvent.change(_queryBar(), { target: { value: query } });
  await waitFor(() => {
    expect(_queryBar()).toHaveDisplayValue(query);
    jest.advanceTimersByTime(1000);
  });
};

const clickCategory = (container: HTMLElement, category: string) => {
  userEvent.click(getByText(container, category));
};

describe("Refine search by searching attachments", () => {
  let page: RenderResult;

  beforeEach(async () => {
    page = await renderSearchPage();
  });

  afterEach(() => {
    jest.clearAllMocks();
  });

  const getSearchAttachmentsSelector = (container: Element): HTMLElement =>
    getRefineSearchComponent(container, "SearchAttachmentsSelector");
  const changeOption = (selector: HTMLElement, option: string) =>
    fireEvent.click(getByText(selector, option));
  const { yes: yesLabel, no: noLabel } = languageStrings.common.action;

  it("Should default to searching attachments", async () => {
    expect(mockSearch).toHaveBeenLastCalledWith(defaultSearchPageOptions);
  });

  it("Should not search attachments if No is selected", async () => {
    changeOption(getSearchAttachmentsSelector(page.container), noLabel);
    await waitForSearch();
    expect(mockSearch).toHaveBeenLastCalledWith({
      ...defaultSearchPageOptions,
      searchAttachments: false,
    });
  });

  it("Should search attachments if Yes is selected", async () => {
    changeOption(getSearchAttachmentsSelector(page.container), yesLabel);
    await waitForSearch();
    expect(mockSearch).toHaveBeenLastCalledWith(defaultSearchPageOptions);
  });
});

describe("Refine search by status", () => {
  const {
    live: liveButtonLabel,
    all: allButtonLabel,
  } = languageStrings.searchpage.statusSelector;

  const expectSearchItemsCalledWithStatus = (status: OEQ.Common.ItemStatus[]) =>
    expect(mockSearch).toHaveBeenLastCalledWith({
      ...defaultSearchPageOptions,
      status: status,
    });

  const getStatusSelector = (container: Element): HTMLElement =>
    getRefineSearchComponent(container, "StatusSelector");

  const selectStatus = (container: Element, status: string) =>
    fireEvent.click(getByText(getStatusSelector(container), status));

  beforeEach(() => {
    // Status selector is disabled by default so enable it before test.
    searchSettingPromise.mockResolvedValueOnce({
      ...SearchSettingsModule.defaultSearchSettings,
      searchingShowNonLiveCheckbox: true,
    });
  });

  afterEach(() => {
    // Needed to keep Enzyme tests below happy
    jest.clearAllMocks();
  });

  it("Should default to LIVE statuses", async () => {
    await renderSearchPage();
    expectSearchItemsCalledWithStatus(liveStatuses);
  });

  it("Should search for items of all statuses if ALL is clicked", async () => {
    const page = await renderSearchPage();
    selectStatus(page.container, allButtonLabel);
    await waitForSearch();
    expectSearchItemsCalledWithStatus(liveStatuses.concat(nonLiveStatuses));
  });

  it("Should search for items of 'live' statuses if LIVE is clicked", async () => {
    const page = await renderSearchPage();
    selectStatus(page.container, liveButtonLabel);
    await waitForSearch();
    expectSearchItemsCalledWithStatus(liveStatuses);
  });
});

describe("Refine search by Owner", () => {
  const testUser = UserSearchMock.users[0];
  let page: RenderResult;

  beforeEach(async () => {
    page = await renderSearchPage();
  });

  afterEach(() => {
    // Needed to keep Enzyme tests below happy
    jest.clearAllMocks();
  });

  const getOwnerSelector = (container: Element): HTMLElement =>
    getRefineSearchComponent(container, "OwnerSelector");

  const confirmSelectedUser = (username: string) => screen.getByText(username);

  const confirmSelectedUserCleared = (username: string) => {
    let stillPresent = true;
    try {
      confirmSelectedUser(username);
    } catch {
      stillPresent = false;
    }
    if (stillPresent) {
      throw new Error("Can still see the username: " + username);
    }
  };

  const _selectUser = async (container: HTMLElement, username: string) => {
    await selectUser(getOwnerSelector(container), username);
    // The selected user will now be displayed
    await waitFor(() => confirmSelectedUser(username));
  };

  it("should be possible to set the owner", async () => {
    await _selectUser(page.container, testUser.username);

    expect(SearchModule.searchItems).toHaveBeenCalledWith({
      ...defaultSearchPageOptions,
      owner: testUser,
    });
  });

  it("should be possible to clear the owner filter", async () => {
    await _selectUser(page.container, testUser.username);

    // Now clear the selection
    clearSelection();
    await waitFor(() => confirmSelectedUserCleared(testUser.username));

    expect(SearchModule.searchItems).toHaveBeenCalledWith(
      defaultSearchPageOptions
    );
  });
});

describe("Collapsible refine filter section", () => {
  let page: RenderResult;
  beforeEach(async () => {
    page = await renderSearchPage();
  });

  afterEach(() => {
    jest.clearAllMocks();
  });

  it("Should contain the correct controls", async () => {
    const refineSearchPanel = page.getByText("Refine search").closest("div");
    if (!refineSearchPanel) {
      throw new Error("Unable to find refine search panel");
    }

    const collapsibleSection = refineSearchPanel.querySelector(
      ".collapsibleRefinePanel"
    );
    if (!collapsibleSection) {
      throw new Error(
        "Unable to find collapsible filter section inside refine search panel"
      );
    }

    expect(collapsibleSection).toContainElement(
      queryOwnerSelector(refineSearchPanel)
    );
    expect(collapsibleSection).toContainElement(
      queryDateRangeSelector(refineSearchPanel)
    );
    expect(collapsibleSection).toContainElement(
      querySearchAttachmentsSelector(refineSearchPanel)
    );
    expect(collapsibleSection).not.toContainElement(
      queryCollectionSelector(refineSearchPanel)
    );
  });

  it("Should change button text when clicked", async () => {
    const expansionButton = page.container.querySelector(
      "#collapsibleRefinePanelButton"
    );
    if (!expansionButton) {
      throw new Error("Unable to find collapsible refine panel button");
    }
    userEvent.click(expansionButton);
    expect(expansionButton).toHaveTextContent(
      languageStrings.common.action.showLess
    );
  });
});

describe("Hide Refine Search controls", () => {
  let page: RenderResult;
  beforeEach(async () => {
    page = await renderSearchPage();
  });

  afterEach(() => {
    jest.clearAllMocks();
  });

  const _queryOwnerSelector = () => queryOwnerSelector(page.container);
  const _queryDateSelector = () => queryDateRangeSelector(page.container);
  const _queryStatusSelector = () => queryStatusSelector(page.container);
  const disableDateSelector = {
    ...SearchSettingsModule.defaultSearchSettings,
    searchingDisableDateModifiedFilter: true,
  };
  const disableOwnerSelector = {
    ...SearchSettingsModule.defaultSearchSettings,
    searchingDisableOwnerFilter: true,
  };
  const enableStatusSelector = {
    ...SearchSettingsModule.defaultSearchSettings,
    searchingShowNonLiveCheckbox: true,
  };

  it.each([
    // Reuse default Search settings as disableStatusSelector, enableOwnerSelector and enableDateSelector.
    [
      "Owner Selector",
      _queryOwnerSelector,
      disableOwnerSelector,
      SearchSettingsModule.defaultSearchSettings,
    ],
    [
      "Date Selector",
      _queryDateSelector,
      disableDateSelector,
      SearchSettingsModule.defaultSearchSettings,
    ],
    [
      "Status Selector",
      _queryStatusSelector,
      SearchSettingsModule.defaultSearchSettings,
      enableStatusSelector,
    ],
  ])(
    "should be possible to disable %s",
    async (
      testName: string,
      getSelector: () => HTMLElement | null,
      disableSelector: SearchSettingsModule.SearchSettings,
      enableSelector: SearchSettingsModule.SearchSettings
    ) => {
      // Explicitly enable selectors.
      searchSettingPromise.mockResolvedValueOnce(enableSelector);
      page = await reRenderSearchPage(page);
      expect(getSelector()).toBeInTheDocument();
      // Now disable them and re-render the page.
      searchSettingPromise.mockResolvedValueOnce(disableSelector);
      page = await reRenderSearchPage(page);
      // They should disappear.
      expect(getSelector()).toBeNull();
    }
  );
});

describe("<SearchPage/>", () => {
  const JAVA_CATEGORY = "java";
  const selectedCategories: SelectedCategories[] = [
    { id: 766942, schemaNode: "/item/language", categories: [JAVA_CATEGORY] },
  ];

  let page: RenderResult;
  beforeEach(async () => {
    page = await renderSearchPage();
  });

  afterEach(() => {
    jest.clearAllMocks();
  });

  it("should clear search options and perform a new search", async () => {
    const { container } = page;
    const query = "clear query";
    const sortingDropdown = screen.getByDisplayValue(
      SearchSettingsModule.SortOrder.RANK
    );
    const newSearchButton = screen.getByText(
      languageStrings.searchpage.newSearch
    );

    // Change the defaults
    await changeQuery(container, query);
    await waitForSearch();
    selectOption(
      container,
      "#sort-order-select",
      languageStrings.settings.searching.searchPageSettings.title
    );
    await waitForSearch();

    // Perform a new search and check.
    fireEvent.click(newSearchButton);
    await waitFor(() => {
      expect(sortingDropdown).toHaveValue(SearchSettingsModule.SortOrder.RANK);
      expect(getQueryBar(container)).toHaveValue("");
    });
    // Four searches have been performed: initial search, one for query change and
    // one for sorting change, and one for clearing.
    expect(SearchModule.searchItems).toHaveBeenCalledTimes(4);
    expect(SearchModule.searchItems).toHaveBeenLastCalledWith(
      defaultSearchPageOptions
    );
  });

  it("should retrieve search settings and collections, and do a search when the page is opened", () => {
    expect(
      SearchSettingsModule.getSearchSettingsFromServer
    ).toHaveBeenCalledTimes(1);
    expect(SearchModule.searchItems).toHaveBeenCalledTimes(1);
    expect(SearchModule.searchItems).toHaveBeenCalledWith(
      defaultSearchPageOptions
    );
    expect(CollectionsModule.collectionListSummary).toHaveBeenCalledTimes(1);
    expect(CollectionsModule.collectionListSummary).toHaveBeenCalledWith(
      defaultCollectionPrivileges
    );
  });

  it("should support debounce query search and display search results", async () => {
    await changeQuery(page.container, "new query");
    // After 1s the second search should be triggered. (The first being the initial component mount.)
    expect(SearchModule.searchItems).toHaveBeenCalledTimes(2);
    expect(SearchModule.searchItems).toHaveBeenCalledWith({
      ...defaultSearchPageOptions,
      query: "new query",
    });
    expect(page.container).toHaveTextContent(
      "266bb0ff-a730-4658-aec0-c68bbefc227c"
    );
    expect(page.container).not.toHaveTextContent("No results found."); // Should be the lang string
  });

  it("should display 'No results found.' when there are no search results", async () => {
    mockSearch.mockImplementationOnce(() =>
      Promise.resolve(getEmptySearchResult)
    );
    await changeQuery(page.container, "no items");
    expect(page.container).toHaveTextContent("No results found."); // Should be the lang string
  });

  it("should support changing the number of items displayed per page", async () => {
    // Initial items per page is 10
    const {
      getPageCount,
      getItemsPerPageOption,
      getItemsPerPageSelect,
    } = queryPaginatorControls(page.container);
    expect(getPageCount()).toHaveTextContent("1-10 of 12");

    userEvent.click(getItemsPerPageSelect());
    const itemsPerPageDesired = 25;
    userEvent.click(getItemsPerPageOption(itemsPerPageDesired));

    await waitForSearch();
    expect(SearchModule.searchItems).toHaveBeenCalledWith({
      ...defaultSearchPageOptions,
      rowsPerPage: itemsPerPageDesired,
    });
    expect(getPageCount()).toHaveTextContent("1-12 of 12");
  });

  it("navigates to the previous and next page when requested", async () => {
    const {
      getNextPageButton,
      getPageCount,
      getPreviousPageButton,
    } = queryPaginatorControls(page.container);

    userEvent.click(getNextPageButton());
    await waitForSearch();
    expect(getPageCount()).toHaveTextContent("11-12 of 12");

    userEvent.click(getPreviousPageButton());
    await waitForSearch();
    expect(getPageCount()).toHaveTextContent("1-10 of 12");
  });

  it("moves to the first and last page when requested", async () => {
    mockSearch.mockImplementation(() =>
      Promise.resolve(getSearchResultsCustom(30))
    );
    const {
      getFirstPageButton,
      getLastPageButton,
      getPageCount,
    } = queryPaginatorControls(page.container);
    const firstPageCountText = "1-10 of 30";

    // ensure baseline
    await changeQuery(page.container, "baseline");
    expect(getPageCount()).toHaveTextContent(firstPageCountText);

    // Test going to the last page
    userEvent.click(getLastPageButton());
    await waitForSearch();
    expect(getPageCount()).toHaveTextContent("21-30 of 30");

    // ... and now back to the first
    userEvent.click(getFirstPageButton());
    await waitForSearch();
    expect(getPageCount()).toHaveTextContent(firstPageCountText);
  });

  it("sort search results based on selection", async () => {
    selectOption(
      page.container,
      SORTORDER_SELECT_ID,
      languageStrings.settings.searching.searchPageSettings.lastModified
    );
    await waitForSearch();

    // Because sorting is done on the server-side and we are using mock data, we can only check if the selected
    // sort order is included in the search params
    expect(SearchModule.searchItems).toHaveBeenCalledWith({
      ...defaultSearchPageOptions,
      sortOrder: SearchSettingsModule.SortOrder.DATEMODIFIED,
    });
  });

  it("sends the query as-is when in raw search mode", async () => {
    // When a raw mode search is done
    await changeQuery(page.container, "raw search test", true);
    await waitForSearch();

    // assert that the query was passed in as-is
    expect(SearchModule.searchItems).toHaveBeenLastCalledWith({
      ...defaultSearchPageOptions,
      rawMode: true,
      query: "raw search test",
    });
    // There should be three calls:
    // 1. The initial call on component mount
    // 2. Switching to raw mode
    // 3. Typing a query, and hitting enter
    expect(SearchModule.searchItems).toHaveBeenCalledTimes(3);
  });

  it("filters by date range derived from 'Quick Options'", async () => {
    selectOption(page.container, "#date_range_selector", "Today");
    await waitForSearch();

    expect(SearchModule.searchItems).toHaveBeenLastCalledWith({
      ...defaultSearchPageOptions,
      lastModifiedDateRange: {
        start: new Date(), // i.e. Today as per the quick option
        end: undefined,
      },
    });
  });

  it("filters by selected collection", async () => {
    const targetCollection: Collection = getCollectionMap[0];
    userEvent.click(
      page.getByLabelText(languageStrings.searchpage.collectionSelector.title)
    );
    userEvent.click(screen.getByText(targetCollection.name));
    await waitForSearch();

    expect(SearchModule.searchItems).toHaveBeenCalledTimes(2);
    expect(SearchModule.searchItems).toHaveBeenLastCalledWith({
      ...defaultSearchPageOptions,
      collections: [targetCollection],
    });
  });

  it("should search with selected Categories", async () => {
    clickCategory(page.container, JAVA_CATEGORY);
    await waitForSearch();
    expect(SearchModule.searchItems).toHaveBeenLastCalledWith({
      ...defaultSearchPageOptions,
      selectedCategories: selectedCategories,
    });
  });

  it("should also update Classification list with selected categories", async () => {
    clickCategory(page.container, JAVA_CATEGORY);
    await waitForSearch(); // The intention of this line is to avoid Jest act warning.
    expect(SearchFacetsModule.listClassifications).toHaveBeenLastCalledWith({
      ...defaultSearchPageOptions,
      selectedCategories: selectedCategories,
    });
  });
});

describe("conversion of legacy query parameters to SearchPageOptions", () => {
  const searchPageOptions: SearchPageOptions = {
    ...defaultSearchPageOptions,
    dateRangeQuickModeEnabled: false,
  };

  beforeEach(() => {
    mockConvertParamsToSearchOptions.mockResolvedValueOnce(searchPageOptions);
  });

  afterEach(() => {
    jest.clearAllMocks();
  });

  it("should call convertParamsToSearchOptions using query paramaters in url", async () => {
    await renderSearchPage("?q=test");
    expect(SearchModule.convertParamsToSearchOptions).toHaveBeenCalledTimes(1);
    expect(SearchModule.convertParamsToSearchOptions).toHaveBeenCalledWith(
      "?q=test"
    );
  });
});<|MERGE_RESOLUTION|>--- conflicted
+++ resolved
@@ -29,12 +29,7 @@
 import { createMemoryHistory } from "history";
 import * as React from "react";
 import { act } from "react-dom/test-utils";
-<<<<<<< HEAD
 import { Router } from "react-router-dom";
-=======
-import { BrowserRouter } from "react-router-dom";
-import * as MimeTypesModule from "../../../tsrc/modules/MimeTypesModule";
->>>>>>> a7ef6293
 import * as CategorySelectorMock from "../../../__mocks__/CategorySelector.mock";
 import { getCollectionMap } from "../../../__mocks__/getCollectionsResp";
 import {
