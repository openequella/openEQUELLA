/*
 * Licensed to The Apereo Foundation under one or more contributor license
 * agreements. See the NOTICE file distributed with this work for additional
 * information regarding copyright ownership.
 *
 * The Apereo Foundation licenses this file to you under the Apache License,
 * Version 2.0, (the "License"); you may not use this file except in compliance
 * with the License. You may obtain a copy of the License at:
 *
 *     http://www.apache.org/licenses/LICENSE-2.0
 *
 * Unless required by applicable law or agreed to in writing, software
 * distributed under the License is distributed on an "AS IS" BASIS,
 * WITHOUT WARRANTIES OR CONDITIONS OF ANY KIND, either express or implied.
 * See the License for the specific language governing permissions and
 * limitations under the License.
 */
import {
  getSearchResult,
  getEmptySearchResult,
} from "../../../__mocks__/getSearchResult";
import * as React from "react";
import SearchPage from "../../../tsrc/search/SearchPage";
import { mount, ReactWrapper } from "enzyme";
import { act } from "react-dom/test-utils";
import * as SearchModule from "../../../tsrc/search/SearchModule";
import * as SearchSettingsModule from "../../../tsrc/settings/Search/SearchSettingsModule";
import {
  defaultSearchSettings,
  SortOrder,
} from "../../../tsrc/settings/Search/SearchSettingsModule";
import { BrowserRouter } from "react-router-dom";
import { CircularProgress } from "@material-ui/core";

<<<<<<< HEAD
jest.useFakeTimers("modern");
=======
>>>>>>> 0ff771ab
const mockSearch = jest.spyOn(SearchModule, "searchItems");
const mockSearchSettings = jest.spyOn(
  SearchSettingsModule,
  "getSearchSettingsFromServer"
);
const searchSettingPromise = mockSearchSettings.mockImplementation(() =>
  Promise.resolve(defaultSearchSettings)
);
const searchPromise = mockSearch.mockImplementation(() =>
  Promise.resolve(getSearchResult)
);
const defaultSearchOptions = {
  rowsPerPage: 10,
  currentPage: 0,
  sortOrder: SortOrder.RANK,
};

describe("<SearchPage/>", () => {
  let component: ReactWrapper<any, Readonly<{}>, React.Component<{}, {}, any>>;

  beforeEach(async () => {
    component = mount(
      <BrowserRouter>
        <SearchPage updateTemplate={jest.fn()} />{" "}
      </BrowserRouter>
    );
    // Wait until Search settings are returned.
    await act(async () => {
      await searchSettingPromise;
    });
    // Wait until the first search is completed.
    await act(async () => {
      await searchPromise;
    });
  });

  afterEach(() => {
    jest.clearAllMocks();
  });

  /**
   * Wait for the completion of an asynchronous act.
   * @param update A function that simulates UI behaviours such as selecting a different value from a dropdown.
   */
  const awaitAct = async (update: () => void) =>
    await act(async () => await update());

  /**
   * Do a query search with fake timer.
   * @param searchTerm The specified search term.
   */
  const querySearch = async (searchTerm: string) => {
    jest.useFakeTimers("modern");
    const input = component.find("input.MuiInputBase-input");
    await awaitAct(() => {
      input.simulate("change", { target: { value: searchTerm } });
      jest.advanceTimersByTime(1000);
    });
  };

  it("should retrieve search settings and do a search when the page is opened", () => {
    expect(
      SearchSettingsModule.getSearchSettingsFromServer
    ).toHaveBeenCalledTimes(1);
    expect(SearchModule.searchItems).toHaveBeenCalledTimes(1);
    expect(SearchModule.searchItems).toHaveBeenCalledWith(defaultSearchOptions);
  });

  it("should support debounce query search and display search results", async () => {
    await querySearch("new query");
    // After 1s the second search should be triggered
    expect(SearchModule.searchItems).toHaveBeenCalledTimes(2);
    expect(SearchModule.searchItems).toHaveBeenCalledWith({
      ...defaultSearchOptions,
      query: "new query",
    });
    expect(component.html()).not.toContain("No results found.");
    expect(component.html()).toContain("266bb0ff-a730-4658-aec0-c68bbefc227c");
  });

  it("should display 'No results found.' when there are no search results", async () => {
    mockSearch.mockImplementationOnce(() =>
      Promise.resolve(getEmptySearchResult)
    );
    await querySearch("no items");
    expect(component.html()).toContain("No results found.");
  });

  it("should support changing the number of items displayed per page", async () => {
    // Initial items per page is 10
    expect(component.html()).toContain("1-10 of 12");
    const itemsPerPageSelect = component.find(
      ".MuiTablePagination-input input"
    );
    await awaitAct(() =>
      itemsPerPageSelect.simulate("change", { target: { value: 25 } })
    );
    expect(SearchModule.searchItems).toHaveBeenCalledWith({
      ...defaultSearchOptions,
      rowsPerPage: 25,
    });
    expect(component.html()).toContain("1-12 of 12");
  });

  it("should support navigating to previous/next page", async () => {
    const prevPageButton = component
      .find(".MuiTablePagination-actions button")
      .at(0);
    const nextPageButton = component
      .find(".MuiTablePagination-actions button")
      .at(1);
    await awaitAct(() => nextPageButton.simulate("click"));
    expect(component.html()).toContain("11-12 of 12");
    await awaitAct(() => prevPageButton.simulate("click"));
    expect(component.html()).toContain("1-10 of 12");
  });

  it("should support sorting search results", async () => {
    const sortingControl = component.find(".MuiCardHeader-action input");
    await awaitAct(() =>
      sortingControl.simulate("change", {
        target: { value: SortOrder.DATEMODIFIED },
      })
    );
    // Because sorting is done on the server-side and we are using mock data, we can only check if the selected
    // sort order is included in the search params
    expect(SearchModule.searchItems).toHaveBeenCalledWith({
      ...defaultSearchOptions,
      sortOrder: SortOrder.DATEMODIFIED,
    });
  });

  it("should display a spinner when search is in progress", async () => {
    // Trigger a search by changing sorting order
    const sortingControl = component.find(".MuiCardHeader-action input");
    sortingControl.simulate("change", {
      target: { value: SortOrder.DATEMODIFIED },
    });
    expect(component.find(CircularProgress)).toHaveLength(1);
    await act(async () => {
      await searchPromise;
    });
    component.update();
    expect(component.find(CircularProgress)).toHaveLength(0);
  });
  it("should debounce append an * when not in raw search mode", async () => {
    await act(async () => {
      const input = component.find("input.MuiInputBase-input");
      await input.simulate("change", { target: { value: "new query" } });
      await jest.advanceTimersByTime(1000);
      expect(searchPromise).toHaveBeenLastCalledWith({
        currentPage: 0,
        rowsPerPage: 10,
        sortOrder: "RANK",
        query: "new query*",
      });
    });
  });
  it("should not debounce when in raw search mode", async () => {
    await act(async () => {
      const input = component.find("input.MuiInputBase-input");
      const rawModeSwitch = component.find("input[type='checkbox']");

      //turn raw search mode on, add a search query and hit enter
      await rawModeSwitch.simulate("change", { target: { checked: true } });
      await input.simulate("change", { target: { value: "raw search test" } });
      await input.simulate("keyDown", {
        keyCode: 13,
      });
      await jest.advanceTimersByTime(1000);

      //assert that the simple search wildcard was not appended
      expect(searchPromise).not.toHaveBeenCalledWith({
        currentPage: 0,
        rowsPerPage: 10,
        sortOrder: "RANK",
        query: "raw search test*",
      });
      //assert that the query was passed in as-is
      expect(searchPromise).toHaveBeenLastCalledWith({
        currentPage: 0,
        rowsPerPage: 10,
        sortOrder: "RANK",
        query: "raw search test",
      });
      /*assert that there were only two calls - initial search and Enter key triggered.
      if the debounce was still on, this would be three calls -
      the initial search, the search triggered by the debounce,
      and the search triggered by the Enter key.*/
      expect(searchPromise).toHaveBeenCalledTimes(2);
    });
  });
});<|MERGE_RESOLUTION|>--- conflicted
+++ resolved
@@ -32,10 +32,6 @@
 import { BrowserRouter } from "react-router-dom";
 import { CircularProgress } from "@material-ui/core";
 
-<<<<<<< HEAD
-jest.useFakeTimers("modern");
-=======
->>>>>>> 0ff771ab
 const mockSearch = jest.spyOn(SearchModule, "searchItems");
 const mockSearchSettings = jest.spyOn(
   SearchSettingsModule,
@@ -110,7 +106,7 @@
     expect(SearchModule.searchItems).toHaveBeenCalledTimes(2);
     expect(SearchModule.searchItems).toHaveBeenCalledWith({
       ...defaultSearchOptions,
-      query: "new query",
+      query: "new query*",
     });
     expect(component.html()).not.toContain("No results found.");
     expect(component.html()).toContain("266bb0ff-a730-4658-aec0-c68bbefc227c");
