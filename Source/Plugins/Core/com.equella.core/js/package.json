{
  "name": "openequella-web",
  "private": true,
  "config": {
    "buildlang": "target/resources/lang",
    "devlang": "../target/scala-2.12/classes/lang",
    "devjs": "../target/scala-2.12/classes/web/reactjs",
    "psglob": "output/*/*.js",
    "dist": "target/resources/web/reactjs",
    "jest": {
      "verbose": true
    }
  },
  "scripts": {
    "prepare": "cross-env-shell \"cd ../../../../../oeq-ts-rest-api && npm ci build\"",
    "install": "cross-env-shell \"psc-package install && mkdirp ${npm_package_config_devlang} ${npm_package_config_buildlang}\"",
    "clean": "rm -rf target/ output/ node_modules/ bower_components/ .cache/ .psc-package/ .pulp-cache/",
    "dev": "pulp build && cross-env-shell parcel watch --no-autoinstall --public-url=. --out-dir=${npm_package_config_devjs} entrydev/*.html entrydev/scripts/*.js",
    "dev:build": "tsc --noEmit && run-s bundleps && cross-env-shell parcel build --public-url=. --out-dir=${npm_package_config_devjs} entrybuild/*.html entrybuild/scripts/*.js",
    "build": "npm-run-all build:*",
    "build:bundles": "run-s bundleps && cross-env-shell parcel build --public-url=. --out-dir=${npm_package_config_dist} entrybuild/*.html entrybuild/scripts/*.js",
    "build:langbundle": "cross-env-shell parcel build target/genlang.js --no-minify --no-source-maps --target node --out-dir=target/tools && cross-env-shell \"node target/tools/genlang.js > ${npm_package_config_buildlang}/jsbundle.json\"",
    "compileps": "pulp build",
    "bundleps": "npm-run-all compileps && npm-run-all --parallel bundleps:*",
    "bundleps:uploadlist": "cross-env-shell \"purs bundle \"${npm_package_config_psglob}\" -m Uploads.UploadList --main Uploads.UploadList -o entrybuild/target/uploadlist.js\"",
    "bundleps:langbundle": "cross-env-shell \"purs bundle \"${npm_package_config_psglob}\" -m Tools.GenLangStrings --main Tools.GenLangStrings -o target/genlang.js\"",
    "test": "jest test",
    "storybook": "start-storybook -s ./node_modules -p 6006",
    "build-storybook": "build-storybook -s ./node_modules"
  },
  "dependencies": {
    "@date-io/luxon": "1.3.13",
    "@material-ui/core": "4.11.0",
    "@material-ui/icons": "4.9.1",
    "@material-ui/lab": "4.0.0-alpha.56",
    "@tinymce/tinymce-react": "3.6.0",
    "axios": "0.20.0",
    "create-react-class": "15.6.3",
    "es6-object-assign": "1.1.0",
    "history": "4.10.1",
    "jspolyfill-array.prototype.find": "0.1.3",
    "lodash": "4.17.20",
    "luxon": "1.24.1",
    "@material-ui/pickers": "3.2.10",
    "@openequella/rest-api-client": "file:../../../../../oeq-ts-rest-api",
    "oeq-cloudproviders": "git+https://github.com/apereo/openEQUELLA-cloudprovidersdk.git#32d958ddfff64ca748e7e1b2eae0f0487946a487",
    "prop-types": "15.7.2",
    "react": "16.13.1",
    "react-beautiful-dnd": "13.0.0",
    "react-color": "2.18.1",
    "react-html-parser": "2.0.2",
    "react-dom": "16.13.1",
    "react-router": "5.2.0",
    "react-router-dom": "5.2.0",
    "react-visibility-sensor": "3.14.0",
    "shallow-equal-object": "1.1.1",
    "sprintf-js": "1.1.2",
    "timeago-react": "2.0.1",
    "tinymce": "5.4.2",
    "typescript-fsa": "2.5.0",
    "typescript-fsa-reducers": "0.4.5",
    "uuid": "8.3.0",
    "wicked-good-xpath": "1.3.0"
  },
  "license": "Apache-2.0",
  "devDependencies": {
    "@babel/core": "7.11.4",
<<<<<<< HEAD
    "@storybook/preset-typescript": "3.0.0",
    "@storybook/react": "6.0.16",
    "@testing-library/jest-dom": "5.11.2",
    "@testing-library/react": "10.4.7",
    "@storybook/addon-a11y": "6.0.16",
    "@storybook/addon-essentials": "6.0.16",
    "@storybook/addon-knobs": "6.0.17",
=======
    "@testing-library/jest-dom": "5.11.2",
    "@testing-library/react": "10.4.7",
    "@storybook/addon-knobs": "6.0.18",
    "@storybook/addon-a11y": "6.0.18",
    "@storybook/addon-essentials": "6.0.18",
    "@storybook/react": "6.0.18",
>>>>>>> edd8318d
    "@types/enzyme": "3.10.5",
    "@types/enzyme-adapter-react-16": "1.0.6",
    "@types/jest": "26.0.10",
    "@types/lodash": "4.14.160",
    "@types/luxon": "1.24.3",
    "@types/node": "12.12.47",
    "@types/react": "16.9.47",
    "@types/react-autosuggest": "9.3.14",
    "@types/react-beautiful-dnd": "13.0.0",
    "@types/react-color": "2.17.0",
    "@types/react-dom": "16.9.8",
    "@types/react-html-parser": "2.0.1",
    "@types/react-redux": "5.0.21",
    "@types/react-router": "5.1.8",
    "@types/react-router-dom": "5.1.5",
    "@types/react-test-renderer": "16.9.3",
    "@types/redux-logger": "3.0.8",
    "@types/rewire": "2.5.28",
    "@types/sprintf-js": "1.1.2",
    "@types/tinymce": "4.5.24",
    "@types/uuid": "8.3.0",
    "babel-jest": "26.3.0",
    "core-js": "3.6.5",
    "cross-env": "7.0.2",
    "cross-spawn": "7.0.3",
    "enzyme": "3.11.0",
    "enzyme-adapter-react-16": "1.15.3",
    "enzyme-to-json": "3.5.0",
    "jest": "26.4.2",
    "jest-config": "26.4.2",
    "jest-enzyme": "7.1.2",
    "mkdirp": "1.0.4",
    "npm-run-all": "4.1.5",
    "parcel-bundler": "1.12.4",
    "psc-package": "3.0.1",
    "pulp": "12.4.2",
    "purescript": "0.12.0",
    "rewire": "5.0.0",
    "storybook-react-router": "1.0.8",
    "ts-jest": "26.2.0",
    "typescript": "4.0.2"
  }
}<|MERGE_RESOLUTION|>--- conflicted
+++ resolved
@@ -65,22 +65,12 @@
   "license": "Apache-2.0",
   "devDependencies": {
     "@babel/core": "7.11.4",
-<<<<<<< HEAD
-    "@storybook/preset-typescript": "3.0.0",
-    "@storybook/react": "6.0.16",
-    "@testing-library/jest-dom": "5.11.2",
-    "@testing-library/react": "10.4.7",
-    "@storybook/addon-a11y": "6.0.16",
-    "@storybook/addon-essentials": "6.0.16",
-    "@storybook/addon-knobs": "6.0.17",
-=======
     "@testing-library/jest-dom": "5.11.2",
     "@testing-library/react": "10.4.7",
     "@storybook/addon-knobs": "6.0.18",
     "@storybook/addon-a11y": "6.0.18",
     "@storybook/addon-essentials": "6.0.18",
     "@storybook/react": "6.0.18",
->>>>>>> edd8318d
     "@types/enzyme": "3.10.5",
     "@types/enzyme-adapter-react-16": "1.0.6",
     "@types/jest": "26.0.10",
