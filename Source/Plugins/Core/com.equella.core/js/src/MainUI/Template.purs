--- conflicted
+++ resolved
@@ -418,17 +418,13 @@
         width: "100%",
         zIndex: 1
       },
-<<<<<<< HEAD
       menuItem: {
         color: menuColors.text
       },
       menuIcon: {
         color: menuColors.icon
       },
-      title: cssList [ 
-=======
       titlePadding: cssList [
->>>>>>> b9176d1f
         desktop {
           marginLeft: theme.spacing.unit * 4
         }
