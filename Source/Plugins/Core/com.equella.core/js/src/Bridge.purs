module Bridge where 

import Prelude

import Effect.Uncurried (EffectFn1)
import Foreign (Foreign)
import OEQ.MainUI.Routes (Route(..), routeHref)
import OEQ.MainUI.Template (templateClass)
import OEQ.UI.Security.ACLEditor (aclEditorClass)
import React (ReactClass)
import React.SyntheticEvent (SyntheticMouseEvent)
import Unsafe.Coerce (unsafeCoerce)

type Bridge = {
    routes :: Foreign,
    router :: Route -> {href::String, onClick :: EffectFn1 SyntheticMouseEvent Unit},
    "Template" :: forall p. ReactClass p,
    "AclEditor" :: forall p. ReactClass p
}

tsBridge :: Bridge 
tsBridge = {
    routes : unsafeCoerce $ {
        "CoursesPage": CoursesPage, 
        "CourseEdit": CourseEdit, 
        "NewCourse": NewCourse,
<<<<<<< HEAD
        "SettingsPage": SettingsPage
=======
        "CloudProviderListPage" : CloudProviderListPage
>>>>>>> 2a3cbf12
        },
    router : routeHref,
    "Template" : unsafeCoerce templateClass,
    "AclEditor" : unsafeCoerce aclEditorClass
} <|MERGE_RESOLUTION|>--- conflicted
+++ resolved
@@ -24,11 +24,8 @@
         "CoursesPage": CoursesPage, 
         "CourseEdit": CourseEdit, 
         "NewCourse": NewCourse,
-<<<<<<< HEAD
-        "SettingsPage": SettingsPage
-=======
+        "SettingsPage": SettingsPage,
         "CloudProviderListPage" : CloudProviderListPage
->>>>>>> 2a3cbf12
         },
     router : routeHref,
     "Template" : unsafeCoerce templateClass,
