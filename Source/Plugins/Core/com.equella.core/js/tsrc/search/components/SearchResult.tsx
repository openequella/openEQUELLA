/*
 * Licensed to The Apereo Foundation under one or more contributor license
 * agreements. See the NOTICE file distributed with this work for additional
 * information regarding copyright ownership.
 *
 * The Apereo Foundation licenses this file to you under the Apache License,
 * Version 2.0, (the "License"); you may not use this file except in compliance
 * with the License. You may obtain a copy of the License at:
 *
 *     http://www.apache.org/licenses/LICENSE-2.0
 *
 * Unless required by applicable law or agreed to in writing, software
 * distributed under the License is distributed on an "AS IS" BASIS,
 * WITHOUT WARRANTIES OR CONDITIONS OF ANY KIND, either express or implied.
 * See the License for the specific language governing permissions and
 * limitations under the License.
 */
import {
  Divider,
  Grid,
  Hidden,
  IconButton,
  List,
  ListItem,
  ListItemText,
  Theme,
  Typography,
} from "@material-ui/core";
import { makeStyles } from "@material-ui/core/styles";
import DragIndicatorIcon from "@material-ui/icons/DragIndicator";
import FavoriteIcon from "@material-ui/icons/Favorite";
import FavoriteBorderIcon from "@material-ui/icons/FavoriteBorder";
import * as OEQ from "@openequella/rest-api-client";
import * as React from "react";
import { useEffect, useState } from "react";
import ReactHtmlParser from "react-html-parser";
import { HashLink } from "react-router-hash-link";
import { sprintf } from "sprintf-js";
import { Date as DateDisplay } from "../../components/Date";
import { OeqLink } from "../../components/OeqLink";
import OEQThumb from "../../components/OEQThumb";
import { StarRating } from "../../components/StarRating";
import { TooltipIconButton } from "../../components/TooltipIconButton";
import { routes } from "../../mainui/routes";
import {
  addFavouriteItem,
  deleteFavouriteItem,
} from "../../modules/FavouriteModule";
import {
  buildSelectionSessionItemSummaryLink,
  getSearchPageItemClass,
  isSelectionSessionInStructured,
  isSelectionSessionOpen,
  isSelectSummaryButtonDisabled,
  prepareDraggable,
  selectResource,
} from "../../modules/LegacySelectionSessionModule";
import { getMimeTypeDefaultViewerDetails } from "../../modules/MimeTypesModule";
import { formatSize, languageStrings } from "../../util/langstrings";
import { highlight } from "../../util/TextUtils";
import { FavouriteItemDialog } from "./FavouriteItemDialog";
import type {
  FavDialogConfirmToAdd,
  FavDialogConfirmToDelete,
} from "./FavouriteItemDialog";
import { ResourceSelector } from "./ResourceSelector";
import { SearchResultAttachmentsList } from "./SearchResultAttachmentsList";

const {
  searchResult: searchResultStrings,
  comments: commentStrings,
  starRatings: ratingStrings,
  selectResource: selectResourceStrings,
  favouriteItem: favouriteItemStrings,
} = languageStrings.searchpage;

const useStyles = makeStyles((theme: Theme) => {
  return {
    inline: {
      display: "inline",
    },
    heading: {
      fontWeight: "bold",
      paddingRight: theme.spacing(1),
    },
    itemDescription: {
      paddingBottom: theme.spacing(1),
    },
    additionalDetails: {
      flexDirection: "row",
      display: "flex",
      paddingTop: theme.spacing(1),
      alignItems: "center",
    },
    status: {
      textTransform: "capitalize",
    },
    highlight: {
      color: theme.palette.secondary.main,
    },
  };
});

export interface SearchResultProps {
  /**
   * Optional function to dependency inject for retrieval of viewers (good for storybook etc). Will
   * default to using `getMimeTypeDefaultViewerDetails` from MimeTypesModule.
   *
   * @param mimeType MIME type to determine the viewer setup for
   */
  getViewerDetails?: (
    mimeType: string
  ) => Promise<OEQ.MimeType.MimeTypeViewerDetail>;
  /**
   * Error handler for standard management of errors during processing - especially comms errors.
   */
  handleError: (error: Error) => void;
  /**
   * The list of words which should be highlighted.
   */
  highlights: string[];
  /**
   * The details of the items to display.
   */
  item: OEQ.Search.SearchResultItem;
}

export default function SearchResult({
  getViewerDetails = getMimeTypeDefaultViewerDetails,
  handleError,
  highlights,
  item,
  onFavouriteItem,
}: SearchResultProps) {
  const {
    name,
    version,
    uuid,
    description,
    displayFields,
    modifiedDate,
    status,
    displayOptions,
    attachments = [],
    commentCount = 0,
    starRatings,
    bookmarkId: bookmarkDefaultId,
    isLatestVersion,
<<<<<<< HEAD
  } = item;
=======
  },
}: SearchResultProps) {
  interface AttachmentAndViewerDetails {
    attachment: OEQ.Search.Attachment;
    viewerDetails?: OEQ.MimeType.MimeTypeViewerDetail;
  }
>>>>>>> a76c4bfb
  const itemKey = `${uuid}/${version}`;
  const classes = useStyles();
  const inSelectionSession: boolean = isSelectionSessionOpen();
  const inStructured = isSelectionSessionInStructured();
<<<<<<< HEAD
=======
  const inSkinny = isSelectionSessionInSkinny();

  const [
    showFavouriteItemDialog,
    setShowFavouriteItemDialog,
  ] = useState<boolean>(false);
  const [attachExpanded, setAttachExpanded] = useState(
    (inSelectionSession
      ? displayOptions?.integrationOpen
      : displayOptions?.standardOpen) ?? false
  );
  const [
    attachmentsWithViewerDetails,
    setAttachmentsWithViewerDetails,
  ] = useState<AttachmentAndViewerDetails[]>([]);
>>>>>>> a76c4bfb

  const [bookmarkId, setBookmarkId] = useState<number | undefined>(
    bookmarkDefaultId
  );

  // In Selection Session, make each attachment draggable.
  useEffect(() => {
    if (inStructured) {
      attachments.forEach((attachment) => {
        prepareDraggable(attachment.id, false);
      });
    }
  }, [attachments, inStructured]);

  const handleSelectResource = (
    itemKey: string,
    attachments: string[] = []
  ) => {
    selectResource(itemKey, attachments).catch((error) => handleError(error));
  };

  const handleAddFavouriteItem: FavDialogConfirmToAdd = {
    action: "add",
    onConfirm: (tags: string[], isAlwaysLatest: boolean) =>
      addFavouriteItem(`${uuid}/${version}`, tags, isAlwaysLatest)
        .then(({ bookmarkID }) => setBookmarkId(bookmarkID))
        .catch(handleError),
  };

  const handleDeleteFavouriteItem: FavDialogConfirmToDelete = {
    action: "delete",
    onConfirm: () => {
      if (!bookmarkId) {
        throw new Error("Bookmark ID can't be falsy.");
      }
      return deleteFavouriteItem(bookmarkId)
        .then(() => setBookmarkId(undefined))
        .catch(handleError);
    },
  };

  const generateItemMetadata = () => {
    const metaDataDivider = (
      <Divider
        flexItem
        component="span"
        variant="middle"
        orientation="vertical"
      />
    );

    return (
      <div className={classes.additionalDetails}>
        <Typography component="span" className={classes.status}>
          {status}
        </Typography>

        {metaDataDivider}
        <Typography component="span">
          {searchResultStrings.dateModified}&nbsp;
          <DateDisplay displayRelative date={new Date(modifiedDate)} />
        </Typography>

        {metaDataDivider}
        <TooltipIconButton
          title={
            bookmarkId
              ? favouriteItemStrings.title.remove
              : favouriteItemStrings.title.add
          }
          onClick={() => setShowFavouriteItemDialog(true)}
          size="small"
        >
          {bookmarkId ? <FavoriteIcon /> : <FavoriteBorderIcon />}
        </TooltipIconButton>

        {commentCount > 0 && (
          <Hidden smDown>
            {metaDataDivider}
            <Typography component="span">
              <HashLink
                to={`${routes.ViewItem.to(uuid, version)}#comments-list`}
                smooth
              >
                {formatSize(commentCount, commentStrings)}
              </HashLink>
            </Typography>
          </Hidden>
        )}

        {starRatings >= 0 && (
          <Hidden smDown>
            {metaDataDivider}
            <div aria-label={sprintf(ratingStrings.label, starRatings)}>
              <StarRating numberOfStars={5} rating={starRatings} />
            </div>
          </Hidden>
        )}
      </div>
    );
  };

  const customDisplayMetadata = displayFields.map(
    (element: OEQ.Search.DisplayFields, index: number) => {
      return (
        <ListItem disableGutters dense key={element.name + index}>
          <Typography
            component="span"
            variant="body2"
            className={classes.heading}
            color="textPrimary"
          >
            {element.name}
          </Typography>
          <Typography
            component="span"
            variant="body2"
            className={classes.inline}
            color="textPrimary"
          >
            {
              /**Custom metadata can contain html tags, we should make sure that is
          preserved */
              ReactHtmlParser(element.html)
            }
          </Typography>
        </ListItem>
      );
    }
  );

  const highlightField = (fieldValue: string) =>
    ReactHtmlParser(highlight(fieldValue, highlights, classes.highlight));

  const itemLink = () => {
    const itemTitle = name ? highlightField(name) : uuid;
    return (
      <OeqLink
        routeLinkUrlProvider={() => routes.ViewItem.to(uuid, version)}
        muiLinkUrlProvider={() =>
          buildSelectionSessionItemSummaryLink(uuid, version)
        }
      >
        {itemTitle}
      </OeqLink>
    );
  };

  // In Selection Session, if the Select Summary button is enabled, add 'ResourceSelector'
  // to the content. On top of that, if Selection Session is in 'structured', add one
  // 'Drag indicator' icon.
  const selectSessionItemContent = (
    <Grid
      id={uuid}
      container
      alignItems="center"
      className={getSearchPageItemClass()} // Give a class so each item can be dropped to the course list.
      data-itemuuid={uuid}
      data-itemversion={version}
    >
      {inStructured && (
        <Grid item>
          <IconButton>
            <DragIndicatorIcon />
          </IconButton>
        </Grid>
      )}
      <Grid item>{itemLink()}</Grid>
      <Grid item>
        <ResourceSelector
          labelText={selectResourceStrings.summaryPage}
          isStopPropagation
          onClick={() => {
            handleSelectResource(itemKey);
          }}
        />
      </Grid>
    </Grid>
  );

  const itemPrimaryContent =
    inSelectionSession && !isSelectSummaryButtonDisabled()
      ? selectSessionItemContent
      : itemLink();

  return (
<<<<<<< HEAD
    <ListItem
      alignItems="flex-start"
      divider
      aria-label={searchResultStrings.ariaLabel}
    >
      <OEQThumb
        attachment={attachments[0]}
        showPlaceholder={displayOptions?.disableThumbnail ?? false}
      />
      <ListItemText
        primary={itemPrimaryContent}
        secondary={
          <>
            <Typography className={classes.itemDescription}>
              {highlightField(description ?? "")}
            </Typography>
            <List disablePadding>{customDisplayMetadata}</List>
            <SearchResultAttachmentsList
              item={item}
              handleError={handleError}
              getViewerDetails={getViewerDetails}
            />
            {generateItemMetadata()}
          </>
        }
        primaryTypographyProps={{ color: "primary", variant: "h6" }}
        secondaryTypographyProps={{ component: "section" }}
      />
    </ListItem>
=======
    <>
      <ListItem
        alignItems="flex-start"
        divider
        aria-label={searchResultStrings.ariaLabel}
      >
        <OEQThumb
          attachment={attachments[0]}
          showPlaceholder={displayOptions?.disableThumbnail ?? false}
        />
        <ListItemText
          primary={itemPrimaryContent}
          secondary={
            <>
              <Typography className={classes.itemDescription}>
                {highlightField(description ?? "")}
              </Typography>
              <List disablePadding>{customDisplayMetadata}</List>
              {generateAttachmentList()}
              {generateItemMetadata()}
            </>
          }
          primaryTypographyProps={{ color: "primary", variant: "h6" }}
          secondaryTypographyProps={{ component: "section" }}
        />
      </ListItem>
      {showFavouriteItemDialog && (
        <FavouriteItemDialog
          isAddedToFavourite={bookmarkId !== undefined}
          isLatestVersion={isLatestVersion}
          onConfirmProps={
            bookmarkId ? handleDeleteFavouriteItem : handleAddFavouriteItem
          }
          open={showFavouriteItemDialog}
          closeDialog={() => setShowFavouriteItemDialog(false)}
        />
      )}
    </>
>>>>>>> a76c4bfb
  );
}<|MERGE_RESOLUTION|>--- conflicted
+++ resolved
@@ -130,7 +130,6 @@
   handleError,
   highlights,
   item,
-  onFavouriteItem,
 }: SearchResultProps) {
   const {
     name,
@@ -146,39 +145,16 @@
     starRatings,
     bookmarkId: bookmarkDefaultId,
     isLatestVersion,
-<<<<<<< HEAD
   } = item;
-=======
-  },
-}: SearchResultProps) {
-  interface AttachmentAndViewerDetails {
-    attachment: OEQ.Search.Attachment;
-    viewerDetails?: OEQ.MimeType.MimeTypeViewerDetail;
-  }
->>>>>>> a76c4bfb
   const itemKey = `${uuid}/${version}`;
   const classes = useStyles();
   const inSelectionSession: boolean = isSelectionSessionOpen();
   const inStructured = isSelectionSessionInStructured();
-<<<<<<< HEAD
-=======
-  const inSkinny = isSelectionSessionInSkinny();
 
   const [
     showFavouriteItemDialog,
     setShowFavouriteItemDialog,
   ] = useState<boolean>(false);
-  const [attachExpanded, setAttachExpanded] = useState(
-    (inSelectionSession
-      ? displayOptions?.integrationOpen
-      : displayOptions?.standardOpen) ?? false
-  );
-  const [
-    attachmentsWithViewerDetails,
-    setAttachmentsWithViewerDetails,
-  ] = useState<AttachmentAndViewerDetails[]>([]);
->>>>>>> a76c4bfb
-
   const [bookmarkId, setBookmarkId] = useState<number | undefined>(
     bookmarkDefaultId
   );
@@ -364,37 +340,6 @@
       : itemLink();
 
   return (
-<<<<<<< HEAD
-    <ListItem
-      alignItems="flex-start"
-      divider
-      aria-label={searchResultStrings.ariaLabel}
-    >
-      <OEQThumb
-        attachment={attachments[0]}
-        showPlaceholder={displayOptions?.disableThumbnail ?? false}
-      />
-      <ListItemText
-        primary={itemPrimaryContent}
-        secondary={
-          <>
-            <Typography className={classes.itemDescription}>
-              {highlightField(description ?? "")}
-            </Typography>
-            <List disablePadding>{customDisplayMetadata}</List>
-            <SearchResultAttachmentsList
-              item={item}
-              handleError={handleError}
-              getViewerDetails={getViewerDetails}
-            />
-            {generateItemMetadata()}
-          </>
-        }
-        primaryTypographyProps={{ color: "primary", variant: "h6" }}
-        secondaryTypographyProps={{ component: "section" }}
-      />
-    </ListItem>
-=======
     <>
       <ListItem
         alignItems="flex-start"
@@ -413,7 +358,11 @@
                 {highlightField(description ?? "")}
               </Typography>
               <List disablePadding>{customDisplayMetadata}</List>
-              {generateAttachmentList()}
+              <SearchResultAttachmentsList
+                item={item}
+                handleError={handleError}
+                getViewerDetails={getViewerDetails}
+              />
               {generateItemMetadata()}
             </>
           }
@@ -433,6 +382,5 @@
         />
       )}
     </>
->>>>>>> a76c4bfb
   );
 }