/*
 * Licensed to The Apereo Foundation under one or more contributor license
 * agreements. See the NOTICE file distributed with this work for additional
 * information regarding copyright ownership.
 *
 * The Apereo Foundation licenses this file to you under the Apache License,
 * Version 2.0, (the "License"); you may not use this file except in compliance
 * with the License. You may obtain a copy of the License at:
 *
 *     http://www.apache.org/licenses/LICENSE-2.0
 *
 * Unless required by applicable law or agreed to in writing, software
 * distributed under the License is distributed on an "AS IS" BASIS,
 * WITHOUT WARRANTIES OR CONDITIONS OF ANY KIND, either express or implied.
 * See the License for the specific language governing permissions and
 * limitations under the License.
 */
import { debounce, Drawer, Grid, Hidden } from "@material-ui/core";
import * as OEQ from "@openequella/rest-api-client";
import { pipe } from "fp-ts/function";

import { isEqual } from "lodash";
import * as React from "react";
<<<<<<< HEAD
import { useCallback, useEffect, useMemo, useReducer, useState } from "react";
=======
import { useCallback, useEffect, useReducer, useRef, useState } from "react";
>>>>>>> 19dfa054
import { useHistory, useLocation } from "react-router";
import { generateFromError } from "../api/errors";
import { AppConfig } from "../AppConfig";
import { DateRangeSelector } from "../components/DateRangeSelector";
import MessageInfo, { MessageInfoVariant } from "../components/MessageInfo";
import { routes } from "../mainui/routes";
import {
  templateDefaults,
  templateError,
  TemplateUpdateProps,
} from "../mainui/Template";
import { getAdvancedSearchesFromServer } from "../modules/AdvancedSearchModule";
import type { Collection } from "../modules/CollectionsModule";
import { addFavouriteSearch } from "../modules/FavouriteModule";
import {
  GallerySearchResultItem,
  imageGallerySearch,
  listImageGalleryClassifications,
  listVideoGalleryClassifications,
  videoGallerySearch,
} from "../modules/GallerySearchModule";
import {
  buildSelectionSessionAdvancedSearchLink,
  buildSelectionSessionRemoteSearchLink,
  isSelectionSessionInStructured,
  isSelectionSessionOpen,
  prepareDraggable,
} from "../modules/LegacySelectionSessionModule";
import { getRemoteSearchesFromServer } from "../modules/RemoteSearchModule";
import {
  Classification,
  listClassifications,
  SelectedCategories,
} from "../modules/SearchFacetsModule";
import {
  getMimeTypeFiltersFromServer,
  MimeTypeFilter,
} from "../modules/SearchFilterSettingsModule";
import {
  buildExportUrl,
  confirmExport,
  DateRange,
  defaultPagedSearchResult,
  defaultSearchOptions,
  DisplayMode,
  generateQueryStringFromSearchOptions,
  getPartialSearchOptions,
  queryStringParamsToSearchOptions,
  searchItems,
  SearchOptions,
  SearchOptionsFields,
} from "../modules/SearchModule";
import { getSearchSettingsFromServer } from "../modules/SearchSettingsModule";
import { getCurrentUserDetails } from "../modules/UserModule";
import SearchBar from "../search/components/SearchBar";
import { languageStrings } from "../util/langstrings";
import { AuxiliarySearchSelector } from "./components/AuxiliarySearchSelector";
import { CollectionSelector } from "./components/CollectionSelector";
import DisplayModeSelector from "./components/DisplayModeSelector";
import { FavouriteSearchDialog } from "./components/FavouriteSearchDialog";
import GallerySearchResult from "./components/GallerySearchResult";
import { MimeTypeFilterSelector } from "./components/MimeTypeFilterSelector";
import OwnerSelector from "./components/OwnerSelector";
import { RefinePanelControl } from "./components/RefineSearchPanel";
import { SearchAttachmentsSelector } from "./components/SearchAttachmentsSelector";
import {
  mapSearchResultItems,
  SearchResultList,
} from "./components/SearchResultList";
import { SidePanel } from "./components/SidePanel";
import StatusSelector from "./components/StatusSelector";

// destructure strings import
const { searchpage: searchStrings } = languageStrings;
const {
  title: dateModifiedSelectorTitle,
  quickOptionDropdown,
} = searchStrings.lastModifiedDateSelector;
const { title: collectionSelectorTitle } = searchStrings.collectionSelector;
const { title: displayModeSelectorTitle } = searchStrings.displayModeSelector;

/**
 * Type of search options that are specific to Search page presentation layer.
 */
export interface SearchPageOptions extends SearchOptions {
  /**
   * Whether to enable Quick mode (true) or to use custom date pickers (false).
   */
  dateRangeQuickModeEnabled: boolean;
}

/**
 * Structure of data stored in browser history state, to capture the current state of SearchPage
 */
interface SearchPageHistoryState {
  /**
   * SearchPageOptions to store in history
   */
  searchPageOptions: SearchPageOptions;
  /**
   * Open/closed state of refine expansion panel
   */
  filterExpansion: boolean;
}

/**
 * The types of SearchResultItem that we support within an `OEQ.Search.SearchResult`.
 */
type SearchPageSearchResult =
  | {
      from: "item-search";
      content: OEQ.Search.SearchResult<OEQ.Search.SearchResultItem>;
    }
  | {
      from: "gallery-search";
      content: OEQ.Search.SearchResult<GallerySearchResultItem>;
    };

type Action =
  | { type: "init" }
  | { type: "search"; options: SearchPageOptions; scrollToTop: boolean }
  | {
      type: "search-complete";
      result: SearchPageSearchResult;
      classifications: Classification[];
    }
  | { type: "error"; cause: Error };

type State =
  | { status: "initialising" }
  | {
      status: "searching";
      options: SearchPageOptions;
      previousResult?: SearchPageSearchResult;
      previousClassifications?: Classification[];
      scrollToTop: boolean;
    }
  | {
      status: "success";
      result: SearchPageSearchResult;
      classifications: Classification[];
    }
  | { status: "failure"; cause: Error };

const reducer = (state: State, action: Action): State => {
  switch (action.type) {
    case "init":
      return { status: "initialising" };
    case "search":
      const prevResults =
        state.status === "success"
          ? {
              previousResult: state.result,
              previousClassifications: state.classifications,
            }
          : {};
      return {
        status: "searching",
        options: action.options,
        scrollToTop: action.scrollToTop,
        ...prevResults,
      };
    case "search-complete":
      return {
        status: "success",
        result: action.result,
        classifications: action.classifications,
      };
    case "error":
      return { status: "failure", cause: action.cause };
    default:
      throw new TypeError("Unexpected action passed to reducer!");
  }
};

const SearchPage = ({ updateTemplate }: TemplateUpdateProps) => {
  const history = useHistory();
  const location = useLocation();

  const [state, dispatch] = useReducer(reducer, { status: "initialising" });
  const defaultSearchPageOptions: SearchPageOptions = {
    ...defaultSearchOptions,
    dateRangeQuickModeEnabled: true,
    displayMode: "list",
  };

  const defaultSearchPageHistory: SearchPageHistoryState = {
    searchPageOptions: defaultSearchPageOptions,
    filterExpansion: false,
  };
  const searchPageHistoryState: SearchPageHistoryState | undefined = history
    .location.state as SearchPageHistoryState;
  const [searchPageOptions, setSearchPageOptions] = useState<SearchPageOptions>(
    // If the user has gone 'back' to this page, then use their previous options. Otherwise
    // we start fresh - i.e. if a new navigation to Search Page.
    searchPageHistoryState?.searchPageOptions ??
      defaultSearchPageHistory.searchPageOptions
  );
  const [filterExpansion, setFilterExpansion] = useState(
    searchPageHistoryState?.filterExpansion ??
      defaultSearchPageHistory.filterExpansion
  );
  const [snackBar, setSnackBar] = useState<{
    message: string;
    variant?: MessageInfoVariant;
  }>({
    message: "",
  });

  const [searchSettings, setSearchSettings] = useState<{
    core: OEQ.SearchSettings.Settings | undefined;
    mimeTypeFilters: MimeTypeFilter[];
  }>({
    core: undefined,
    mimeTypeFilters: [],
  });

  const [
    currentUser,
    setCurrentUser,
  ] = React.useState<OEQ.LegacyContent.CurrentUserDetails>();

  const [showRefinePanel, setShowRefinePanel] = useState<boolean>(false);
  const [
    showFavouriteSearchDialog,
    setShowFavouriteSearchDialog,
  ] = useState<boolean>(false);
  const [alreadyDownloaded, setAlreadyDownloaded] = useState<boolean>(false);
  const exportLinkRef = useRef<HTMLAnchorElement>(null);

  const handleError = useCallback(
    (error: Error) => {
      dispatch({ type: "error", cause: error });
    },
    [dispatch]
  );

  const search = useCallback(
    (searchPageOptions: SearchPageOptions, scrollToTop = true): void =>
      dispatch({
        type: "search",
        options: { ...searchPageOptions },
        scrollToTop,
      }),
    [dispatch]
  );

  /**
   * Error display -> similar to onError hook, however in the context of reducer need to do manually.
   */
  useEffect(() => {
    if (state.status === "failure") {
      updateTemplate(templateError(generateFromError(state.cause)));
    }
  }, [state, updateTemplate]);

  /**
   * Page initialisation -> Update the page title, retrieve Search settings and trigger first
   * search.
   */
  useEffect(() => {
    if (state.status !== "initialising") {
      return;
    }

    updateTemplate((tp) => ({
      ...templateDefaults(searchStrings.title)(tp),
    }));

    Promise.all([
      getSearchSettingsFromServer(),
      getMimeTypeFiltersFromServer(),
      // If the search options are available from browser history, ignore those in the query string.
      (location.state as SearchPageHistoryState)
        ? Promise.resolve(undefined)
        : queryStringParamsToSearchOptions(location),
      getCurrentUserDetails(),
    ])
      .then(
        ([
          searchSettings,
          mimeTypeFilters,
          queryStringSearchOptions,
          currentUserDetails,
        ]) => {
          setSearchSettings({
            core: searchSettings,
            mimeTypeFilters: mimeTypeFilters,
          });
          setCurrentUser(currentUserDetails);
          search(
            queryStringSearchOptions
              ? {
                  ...queryStringSearchOptions,
                  dateRangeQuickModeEnabled: false,
                  sortOrder:
                    queryStringSearchOptions.sortOrder ??
                    searchSettings.defaultSearchSort,
                }
              : {
                  ...searchPageOptions,
                  sortOrder:
                    searchPageOptions.sortOrder ??
                    searchSettings.defaultSearchSort,
                }
          );
        }
      )
      .catch((e) => {
        handleError(e);
      });
  }, [
    dispatch,
    handleError,
    location,
    search,
    searchPageOptions,
    state.status,
    updateTemplate,
  ]);

  /**
   * Searching -> Executing the search (including for classifications) and returning the results.
   */
  useEffect(() => {
    if (state.status === "searching") {
      const gallerySearch = async (
        search: typeof imageGallerySearch | typeof videoGallerySearch,
        options: SearchPageOptions
      ): Promise<SearchPageSearchResult> => ({
        from: "gallery-search",
        content: await search({
          ...options,
          // `mimeTypeFilters` should be ignored in gallery modes
          mimeTypeFilters: undefined,
        }),
      });

      const doSearch = async (
        options: SearchPageOptions
      ): Promise<SearchPageSearchResult> => {
        switch (options.displayMode) {
          case "gallery-image":
            return gallerySearch(imageGallerySearch, options);
          case "gallery-video":
            return gallerySearch(videoGallerySearch, options);
          case "list":
            return { from: "item-search", content: await searchItems(options) };
          default:
            throw new TypeError("Unexpected `displayMode` for searching");
        }
      };

      // Depending on what display mode we're in, determine which function we use to list
      // the classifications to match the search.
      const getClassifications: (
        _: SearchOptions
      ) => Promise<Classification[]> = pipe(
        state.options.displayMode,
        (mode) => {
          switch (mode) {
            case "gallery-image":
              return listImageGalleryClassifications;
            case "gallery-video":
              return listVideoGalleryClassifications;
            case "list":
              return listClassifications;
            default:
              throw new TypeError(
                "Unexpected `displayMode` for determining classifications listing function"
              );
          }
        }
      );

      setSearchPageOptions(state.options);
      Promise.all([doSearch(state.options), getClassifications(state.options)])
        .then(
          ([result, classifications]: [
            SearchPageSearchResult,
            Classification[]
          ]) => {
            dispatch({
              type: "search-complete",
              result: { ...result },
              classifications: [...classifications],
            });
            // Update history
            history.replace({
              ...history.location,
              state: { searchPageOptions: state.options, filterExpansion },
            });
            // scroll back up to the top of the page
            if (state.scrollToTop) window.scrollTo(0, 0);
            // Allow downloading new search result.
            setAlreadyDownloaded(false);
          }
        )
        .catch(handleError);
    }
  }, [dispatch, filterExpansion, handleError, history, state]);

  // In Selection Session, once a new search result is returned, make each
  // new search result Item draggable. Could probably merge into 'searching'
  // effect, however this is only required while selection sessions still
  // involve legacy content.
  useEffect(() => {
    if (
      state.status === "success" &&
      state.result.from === "item-search" &&
      isSelectionSessionInStructured()
    ) {
      state.result.content.results.forEach(
        ({ uuid }: OEQ.Search.SearchResultItem) => {
          prepareDraggable(uuid);
        }
      );
    }
  }, [state]);

  const handleSortOrderChanged = (order: OEQ.SearchSettings.SortOrder) =>
    search({ ...searchPageOptions, sortOrder: order });

  const handleQueryChanged = useMemo(
    () =>
      debounce(
        (query: string) =>
          search({
            ...searchPageOptions,
            query: query,
            currentPage: 0,
            selectedCategories: undefined,
          }),
        500
      ),
    [searchPageOptions, search]
  );

  const handleDisplayModeChanged = (mode: DisplayMode) =>
    search({ ...searchPageOptions, displayMode: mode });

  const handleCollectionSelectionChanged = (collections: Collection[]) => {
    search({
      ...searchPageOptions,
      collections: collections,
      currentPage: 0,
      selectedCategories: undefined,
    });
  };

  const handleCollapsibleFilterClick = () => {
    setFilterExpansion(!filterExpansion);
  };

  const handlePageChanged = (page: number) =>
    search({ ...searchPageOptions, currentPage: page });

  const handleRowsPerPageChanged = (rowsPerPage: number) =>
    search(
      {
        ...searchPageOptions,
        currentPage: 0,
        rowsPerPage: rowsPerPage,
      },
      false
    );

  const handleWildcardModeChanged = (wildcardMode: boolean) =>
    // `wildcardMode` is a presentation concept, in the lower levels its inverse is the value for `rawMode`.
    search({ ...searchPageOptions, rawMode: !wildcardMode });

  const handleQuickDateRangeModeChange = (
    quickDateRangeMode: boolean,
    dateRange?: DateRange
  ) =>
    search({
      ...searchPageOptions,
      dateRangeQuickModeEnabled: quickDateRangeMode,
      // When the mode is changed, the date range may also need to be updated.
      // For example, if a custom date range is converted to Quick option 'All', then both start and end should be undefined.
      lastModifiedDateRange: dateRange,
      selectedCategories: undefined,
    });

  const handleLastModifiedDateRangeChange = (dateRange?: DateRange) =>
    search({
      ...searchPageOptions,
      lastModifiedDateRange: dateRange,
      selectedCategories: undefined,
    });

  const handleClearSearchOptions = () => {
    search({
      ...defaultSearchPageOptions,
      sortOrder: searchSettings.core?.defaultSearchSort,
      externalMimeTypes: isSelectionSessionOpen()
        ? searchPageOptions.externalMimeTypes
        : undefined,
    });
    setFilterExpansion(false);
  };

  const handleExport = () => {
    if (searchPageOptions.collections?.length !== 1) {
      setSnackBar({
        message: searchStrings.export.collectionLimit,
        variant: "warning",
      });
      return;
    }

    confirmExport(searchPageOptions)
      .then(() => {
        // All checks pass so manually trigger a click on the export link.
        exportLinkRef.current?.click();
        // Do not allow exporting the same search result again until searchPageOptions gets changed.
        setAlreadyDownloaded(true);
      })
      .catch((error: OEQ.Errors.ApiError) => {
        const generateExportErrorMessage = (
          error: OEQ.Errors.ApiError
        ): string => {
          const {
            badRequest,
            unauthorised,
            notFound,
          } = searchStrings.export.errorMessages;
          switch (error.status) {
            case 400:
              return badRequest;
            case 403:
              return unauthorised;
            case 404:
              return notFound;
            default:
              return error.message;
          }
        };
        setSnackBar({
          message: generateExportErrorMessage(error),
          variant: "warning",
        });
      });
  };

  const handleCopySearch = () => {
    //base institution urls have a trailing / that we need to get rid of
    const instUrl = AppConfig.baseUrl.slice(0, -1);
    const searchUrl = `${instUrl}${
      location.pathname
    }?${generateQueryStringFromSearchOptions(searchPageOptions)}`;

    navigator.clipboard
      .writeText(searchUrl)
      .then(() => {
        setSnackBar({ message: searchStrings.shareSearchConfirmationText });
      })
      .catch(() => handleError);
  };

  const handleSaveFavouriteSearch = (name: string) => {
    // We only need pathname and query strings.
    const url = `${location.pathname}?${generateQueryStringFromSearchOptions(
      searchPageOptions
    )}`;

    return addFavouriteSearch(name, url)
      .then(() =>
        setSnackBar({
          message: searchStrings.favouriteSearch.saveSearchConfirmationText,
        })
      )
      .catch(handleError);
  };

  const handleMimeTypeFilterChange = (filters: MimeTypeFilter[]) =>
    search({
      ...searchPageOptions,
      mimeTypeFilters: filters,
      mimeTypes: filters.flatMap((f) => f.mimeTypes),
      currentPage: 0,
      selectedCategories: undefined,
    });

  const handleOwnerChange = (owner: OEQ.UserQuery.UserDetails) =>
    search({
      ...searchPageOptions,
      owner: { ...owner },
      selectedCategories: undefined,
    });

  const handleOwnerClear = () =>
    search({
      ...searchPageOptions,
      owner: undefined,
      selectedCategories: undefined,
    });

  const handleStatusChange = (status: OEQ.Common.ItemStatus[]) =>
    search({
      ...searchPageOptions,
      status: [...status],
      selectedCategories: undefined,
    });

  const handleSearchAttachmentsChange = (searchAttachments: boolean) => {
    search({
      ...searchPageOptions,
      searchAttachments: searchAttachments,
    });
  };

  const handleSelectedCategoriesChange = (
    selectedCategories: SelectedCategories[]
  ) => {
    const getSchemaNode = (id: number) => {
      const node =
        state.status === "success" &&
        state.classifications.find((c) => c.id === id)?.schemaNode;
      if (!node) {
        throw new Error(`Unable to find schema node for classification ${id}.`);
      }
      return node;
    };

    search({
      ...searchPageOptions,
      selectedCategories: selectedCategories.map((c) => ({
        ...c,
        schemaNode: getSchemaNode(c.id),
      })),
    });
  };

  /**
   * Determines if any collapsible filters have been modified from their defaults
   */
  const areCollapsibleFiltersSet = (): boolean => {
    const fields: SearchOptionsFields[] = [
      "lastModifiedDateRange",
      "owner",
      "status",
      "searchAttachments",
      "mimeTypeFilters",
    ];
    return !isEqual(
      getPartialSearchOptions(defaultSearchOptions, fields),
      getPartialSearchOptions(searchPageOptions, fields)
    );
  };

  /**
   * Determines if any search criteria has been set, including classifications, query and all filters.
   */
  const isCriteriaSet = (): boolean => {
    const fields: SearchOptionsFields[] = [
      "lastModifiedDateRange",
      "owner",
      "status",
      "searchAttachments",
      "collections",
      "mimeTypeFilters",
    ];

    const isQueryOrFiltersSet = !isEqual(
      getPartialSearchOptions(defaultSearchOptions, fields),
      getPartialSearchOptions(searchPageOptions, fields)
    );

    // Field 'selectedCategories' is a bit different. Once a classification is selected, the category will persist in searchPageOptions.
    // What we really care is if we have got any category that has any classification selected.
    const isClassificationSelected: boolean =
      searchPageOptions.selectedCategories?.some(
        ({ categories }: SelectedCategories) => categories.length > 0
      ) ?? false;

    return isQueryOrFiltersSet || isClassificationSelected;
  };

  const refinePanelControls: RefinePanelControl[] = [
    {
      idSuffix: "DisplayModeSelector",
      title: displayModeSelectorTitle,
      component: (
        <DisplayModeSelector
          onChange={handleDisplayModeChanged}
          value={searchPageOptions.displayMode ?? "list"}
        />
      ),
      disabled: false,
      alwaysVisible: true,
    },
    {
      idSuffix: "CollectionSelector",
      title: collectionSelectorTitle,
      component: (
        <CollectionSelector
          onError={handleError}
          onSelectionChange={handleCollectionSelectionChanged}
          value={searchPageOptions.collections}
        />
      ),
      disabled: false,
      alwaysVisible: true,
    },
    {
      idSuffix: "AdvancedSearchSelector",
      title: searchStrings.advancedSearchSelector.title,
      component: (
        <AuxiliarySearchSelector
          auxiliarySearchesSupplier={getAdvancedSearchesFromServer}
          urlGeneratorForRouteLink={routes.AdvancedSearch.to}
          urlGeneratorForMuiLink={buildSelectionSessionAdvancedSearchLink}
        />
      ),
      disabled: false,
      alwaysVisible: true,
    },
    {
      idSuffix: "RemoteSearchSelector",
      title: searchStrings.remoteSearchSelector.title,
      component: (
        <AuxiliarySearchSelector
          auxiliarySearchesSupplier={getRemoteSearchesFromServer}
          urlGeneratorForRouteLink={routes.RemoteSearch.to}
          urlGeneratorForMuiLink={buildSelectionSessionRemoteSearchLink}
        />
      ),
      disabled: false,
    },
    {
      idSuffix: "DateRangeSelector",
      title: dateModifiedSelectorTitle,
      component: (
        <DateRangeSelector
          onDateRangeChange={handleLastModifiedDateRangeChange}
          onQuickModeChange={handleQuickDateRangeModeChange}
          quickOptionDropdownLabel={quickOptionDropdown}
          dateRange={searchPageOptions.lastModifiedDateRange}
          quickModeEnabled={searchPageOptions.dateRangeQuickModeEnabled}
        />
      ),
      // Before Search settings are retrieved, do not show.
      disabled: searchSettings.core?.searchingDisableDateModifiedFilter ?? true,
    },
    {
      idSuffix: "MIMETypeSelector",
      title: searchStrings.mimeTypeFilterSelector.title,
      component: (
        <MimeTypeFilterSelector
          value={searchPageOptions.mimeTypeFilters}
          onChange={handleMimeTypeFilterChange}
          filters={searchSettings.mimeTypeFilters}
        />
      ),
      disabled:
        searchPageOptions.displayMode !== "list" ||
        searchSettings.mimeTypeFilters.length === 0 ||
        !!searchPageOptions.externalMimeTypes,
    },
    {
      idSuffix: "OwnerSelector",
      title: searchStrings.filterOwner.title,
      component: (
        <OwnerSelector
          onClearSelect={handleOwnerClear}
          onSelect={handleOwnerChange}
          value={searchPageOptions.owner}
        />
      ),
      disabled: searchSettings.core?.searchingDisableOwnerFilter ?? true,
    },
    {
      idSuffix: "StatusSelector",
      title: searchStrings.statusSelector.title,
      component: (
        <StatusSelector
          onChange={handleStatusChange}
          value={searchPageOptions.status}
        />
      ),
      disabled: !searchSettings.core?.searchingShowNonLiveCheckbox ?? true,
    },
    {
      idSuffix: "SearchAttachmentsSelector",
      title: searchStrings.searchAttachmentsSelector.title,
      component: (
        <SearchAttachmentsSelector
          value={searchPageOptions.searchAttachments}
          onChange={handleSearchAttachmentsChange}
        />
      ),
      disabled: false,
    },
  ];

  const renderSidePanel = () => {
    const getClassifications = (): Classification[] => {
      const orEmpty = (c?: Classification[]) => c ?? [];

      switch (state.status) {
        case "success":
          return orEmpty(state.classifications);
        case "searching":
          return orEmpty(state.previousClassifications);
      }

      return [];
    };

    return (
      <SidePanel
        refinePanelProps={{
          controls: refinePanelControls,
          onChangeExpansion: handleCollapsibleFilterClick,
          panelExpanded: filterExpansion,
          showFilterIcon: areCollapsibleFiltersSet(),
          onClose: () => setShowRefinePanel(false),
        }}
        classificationsPanelProps={{
          classifications: getClassifications(),
          onSelectedCategoriesChange: handleSelectedCategoriesChange,
          selectedCategories: searchPageOptions.selectedCategories,
        }}
      />
    );
  };

  const searchResult = (): SearchPageSearchResult => {
    const defaultResult: SearchPageSearchResult = {
      from: "item-search",
      content: defaultPagedSearchResult,
    };
    const orDefault = (r?: SearchPageSearchResult) => r ?? defaultResult;

    switch (state.status) {
      case "success":
        return orDefault(state.result);
      case "searching":
        return orDefault(state.previousResult);
    }

    return defaultResult;
  };

  const renderSearchResults = (): React.ReactNode | null => {
    const {
      from,
      content: { results: searchResults },
    } = searchResult();

    if (searchResults.length < 1) {
      return null;
    }

    const isListItems = (
      items: unknown
    ): items is OEQ.Search.SearchResultItem[] => from === "item-search";

    const isGalleryItems = (
      items: unknown
    ): items is GallerySearchResultItem[] => from === "gallery-search";

    if (isListItems(searchResults)) {
      return mapSearchResultItems(searchResults, handleError, highlights);
    } else if (isGalleryItems(searchResults)) {
      return <GallerySearchResult items={searchResults} />;
    }

    throw new TypeError("Unexpected type for searchResults");
  };

  const {
    content: { available: totalCount, highlight: highlights },
  } = searchResult();
  return (
    <>
      <Grid container spacing={2}>
        <Grid item sm={12} md={8}>
          <Grid container spacing={2}>
            <Grid item xs={12}>
              <SearchBar
                query={searchPageOptions.query ?? ""}
                wildcardMode={!searchPageOptions.rawMode}
                onQueryChange={handleQueryChanged}
                onWildcardModeChange={handleWildcardModeChanged}
                doSearch={() => search(searchPageOptions)}
              />
            </Grid>
            <Grid item xs={12}>
              <SearchResultList
                showSpinner={
                  state.status === "initialising" ||
                  state.status === "searching"
                }
                paginationProps={{
                  count: totalCount,
                  currentPage: searchPageOptions.currentPage,
                  rowsPerPage: searchPageOptions.rowsPerPage,
                  onPageChange: handlePageChanged,
                  onRowsPerPageChange: handleRowsPerPageChanged,
                }}
                orderSelectProps={{
                  value: searchPageOptions.sortOrder,
                  onChange: handleSortOrderChanged,
                }}
                refineSearchProps={{
                  showRefinePanel: () => setShowRefinePanel(true),
                  isCriteriaSet: isCriteriaSet(),
                }}
                onClearSearchOptions={handleClearSearchOptions}
                onCopySearchLink={handleCopySearch}
                onSaveSearch={() => setShowFavouriteSearchDialog(true)}
                exportProps={{
                  isExportPermitted:
                    currentUser?.canDownloadSearchResult ?? false,
                  linkRef: exportLinkRef,
                  exportLinkProps: {
                    url: buildExportUrl(searchPageOptions),
                    onExport: handleExport,
                    alreadyExported: alreadyDownloaded,
                  },
                }}
              >
                {renderSearchResults()}
              </SearchResultList>
            </Grid>
          </Grid>
        </Grid>
        <Hidden smDown>
          <Grid item md={4}>
            {renderSidePanel()}
          </Grid>
        </Hidden>
      </Grid>
      <MessageInfo
        open={!!snackBar.message}
        onClose={() => setSnackBar({ message: "" })}
        title={snackBar.message}
        variant={snackBar.variant ?? "success"}
      />
      <Hidden mdUp>
        <Drawer
          open={showRefinePanel}
          anchor="right"
          onClose={() => setShowRefinePanel(false)}
          PaperProps={{ style: { width: "50%" } }}
        >
          {renderSidePanel()}
        </Drawer>
      </Hidden>

      {showFavouriteSearchDialog && (
        <FavouriteSearchDialog
          open={showFavouriteSearchDialog}
          closeDialog={() => setShowFavouriteSearchDialog(false)}
          onConfirm={handleSaveFavouriteSearch}
        />
      )}
    </>
  );
};

export default SearchPage;<|MERGE_RESOLUTION|>--- conflicted
+++ resolved
@@ -21,11 +21,14 @@
 
 import { isEqual } from "lodash";
 import * as React from "react";
-<<<<<<< HEAD
-import { useCallback, useEffect, useMemo, useReducer, useState } from "react";
-=======
-import { useCallback, useEffect, useReducer, useRef, useState } from "react";
->>>>>>> 19dfa054
+import {
+  useCallback,
+  useEffect,
+  useMemo,
+  useRef,
+  useReducer,
+  useState,
+} from "react";
 import { useHistory, useLocation } from "react-router";
 import { generateFromError } from "../api/errors";
 import { AppConfig } from "../AppConfig";
