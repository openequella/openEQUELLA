--- conflicted
+++ resolved
@@ -182,12 +182,12 @@
       lastModifiedDateRange: dateRange,
     });
 
-<<<<<<< HEAD
   const handleClearSearchOptions = () =>
     setSearchPageOptions({
       ...defaultSearchPageOptions,
       sortOrder: searchSettings?.defaultSearchSort,
-=======
+    });
+
   const handleOwnerChange = (owner: OEQ.UserQuery.UserDetails) =>
     setSearchPageOptions({
       ...searchPageOptions,
@@ -198,7 +198,6 @@
     setSearchPageOptions({
       ...searchPageOptions,
       owner: undefined,
->>>>>>> 2397928d
     });
 
   const refinePanelControls: RefinePanelControl[] = [
