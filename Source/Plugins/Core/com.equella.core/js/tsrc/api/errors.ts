<<<<<<< HEAD
import { AxiosError, AxiosResponse } from "axios";
import { languageStrings } from "../util/langstrings";
=======
/*
 * Licensed to The Apereo Foundation under one or more contributor license
 * agreements. See the NOTICE file distributed with this work for additional
 * information regarding copyright ownership.
 *
 * The Apereo Foundation licenses this file to you under the Apache License,
 * Version 2.0, (the "License"); you may not use this file except in compliance
 * with the License. You may obtain a copy of the License at:
 *
 *     http://www.apache.org/licenses/LICENSE-2.0
 *
 * Unless required by applicable law or agreed to in writing, software
 * distributed under the License is distributed on an "AS IS" BASIS,
 * WITHOUT WARRANTIES OR CONDITIONS OF ANY KIND, either express or implied.
 * See the License for the specific language governing permissions and
 * limitations under the License.
 */
import { AxiosResponse } from "axios";
>>>>>>> 12b3a050
import v4 = require("uuid/v4");

export interface ErrorResponse {
  id: string;
  error: string;
  error_description?: string;
  code?: number;
}

export const generateNewErrorID = (
  error: string,
  code?: number,
  description?: string
): ErrorResponse => {
  return {
    id: v4(),
    error_description: description,
    code,
    error,
  };
};

export const generateFromError = (error: Error): ErrorResponse => {
  return {
    id: v4(),
    error: error.name,
    error_description: error.message,
  };
};

// For handling standard errors - permissions, 404s, etc.
export function fromAxiosError(error: AxiosError): ErrorResponse {
  const langStrings = languageStrings;
  if (error.response) {
    switch (error.response.status) {
      case 403:
        return generateNewErrorID(
          langStrings.newuisettings.errors.permissiontitle,
          error.response.status,
          langStrings.newuisettings.errors.permissiondescription
        );
      case 404:
        return generateNewErrorID(
          langStrings.settings.searching.searchPageSettings.notFoundError,
          error.response.status,
          langStrings.settings.searching.searchPageSettings.notFoundErrorDesc
        );
      default:
        return generateFromError(error);
    }
  } else {
    //non axios errors
    return generateFromError(error);
  }
}

export function fromAxiosResponse(
  response: AxiosResponse<ErrorResponse>
): ErrorResponse {
  if (typeof response.data == "object") {
    return { ...response.data, id: v4() };
  } else {
    const [error, error_description] = (function () {
      switch (response.status) {
        case 404:
          return ["Not Found", ""];
        default:
          return [response.statusText, ""];
      }
    })();
    return {
      id: v4(),
      error,
      error_description,
      code: response.status,
    };
  }
}<|MERGE_RESOLUTION|>--- conflicted
+++ resolved
@@ -1,7 +1,3 @@
-<<<<<<< HEAD
-import { AxiosError, AxiosResponse } from "axios";
-import { languageStrings } from "../util/langstrings";
-=======
 /*
  * Licensed to The Apereo Foundation under one or more contributor license
  * agreements. See the NOTICE file distributed with this work for additional
@@ -19,8 +15,8 @@
  * See the License for the specific language governing permissions and
  * limitations under the License.
  */
-import { AxiosResponse } from "axios";
->>>>>>> 12b3a050
+import { AxiosError, AxiosResponse } from "axios";
+import { languageStrings } from "../util/langstrings";
 import v4 = require("uuid/v4");
 
 export interface ErrorResponse {
