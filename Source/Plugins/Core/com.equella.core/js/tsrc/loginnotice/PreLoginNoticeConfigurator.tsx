import * as React from "react";
import { ChangeEvent } from "react";
import {
  Button,
  Dialog,
  DialogActions,
  DialogContent,
  DialogContentText,
  DialogTitle,
<<<<<<< HEAD
  FormControl,
  FormControlLabel,
  Grid,
  Radio,
  RadioGroup,
  TextField,
=======
  Grid,
>>>>>>> c397e153
  Typography
} from "@material-ui/core";
import { DatePicker } from "material-ui-pickers";

import { commonString } from "../util/commonstrings";
import {
  clearPreLoginNotice,
  getPreLoginNotice,
  NotificationType,
<<<<<<< HEAD
  PreLoginNotice,
  ScheduleTypeSelection,
=======
>>>>>>> c397e153
  strings,
  submitPreLoginNotice
} from "./LoginNoticeModule";
import { AxiosError, AxiosResponse } from "axios";
import RichTextEditor from "../components/RichTextEditor";
import SettingsMenuContainer from "../components/SettingsMenuContainer";

interface PreLoginNoticeConfiguratorProps {
  handleError: (axiosError: AxiosError) => void;
  notify: (notificationType: NotificationType) => void;
}

interface PreLoginNoticeConfiguratorState {
  html: string;
  dbHtml: string;
  clearStaged: boolean;
  scheduleType: ScheduleTypeSelection;
  dbScheduleType: ScheduleTypeSelection;
  startDate?: Date;
  dbStartDate?: Date;
  endDate?: Date;
  dbEndDate?: Date;
}

class PreLoginNoticeConfigurator extends React.Component<
  PreLoginNoticeConfiguratorProps,
  PreLoginNoticeConfiguratorState
> {
  constructor(props: PreLoginNoticeConfiguratorProps) {
    super(props);
    this.state = {
<<<<<<< HEAD
      preNotice: "",
      dbPreNotice: "",
      clearStaged: false,
      scheduleType: ScheduleTypeSelection.ON,
      dbScheduleType: ScheduleTypeSelection.ON,
      startDate: new Date(),
      dbStartDate: new Date(),
      endDate: new Date(),
      dbEndDate: new Date()
=======
      html: "",
      dbHtml: "",
      clearStaged: false
>>>>>>> c397e153
    };
  }

  handleSubmitPreNotice = () => {
<<<<<<< HEAD
    if (this.state.preNotice != undefined) {
      let noticeToSend: PreLoginNotice = {
        notice: this.state.preNotice,
        scheduleSettings: this.state.scheduleType,
        startDate: this.state.startDate,
        endDate: this.state.endDate
      };
      submitPreLoginNotice(noticeToSend)
        .then(() => {
          this.props.notify(NotificationType.Save);
          this.setDBToValues();
        })
        .catch((error: AxiosError) => {
          this.props.handleError(error);
=======
    submitPreLoginNotice(this.state.html)
      .then(() => {
        this.props.notify(NotificationType.Save);
        this.setState({
          dbHtml: this.state.html
>>>>>>> c397e153
        });
      })
      .catch((error: AxiosError) => {
        this.props.handleError(error);
      });
  };

  forceEditorRefresh = () => {
    this.setState({
      html: this.state.dbHtml,
      dbHtml: this.state.html
    });
  };

  handleClearPreNotice = () => {
    clearPreLoginNotice()
      .then(() => {
        this.forceEditorRefresh();
        this.setState({
          clearStaged: false,
          html: "",
          dbHtml: ""
        });
        this.props.notify(NotificationType.Clear);
      })
      .catch((error: AxiosError) => {
        this.props.handleError(error);
      });
  };

  handleUndoPreNotice = () => {
<<<<<<< HEAD
    this.setValuesToDB();
    this.props.notify(NotificationType.Revert);
  };

  handlePreTextFieldChange = (
    e: HTMLInputElement | HTMLTextAreaElement | HTMLSelectElement
  ) => {
    this.setState({ preNotice: e.value });
  };

  setValuesToDB = () => {
    this.setState({
      preNotice: this.state.dbPreNotice,
      scheduleType: this.state.dbScheduleType,
      startDate: this.state.dbStartDate,
      endDate: this.state.dbEndDate
    });
  };

  setDBToValues = () => {
    this.setState({
      dbPreNotice: this.state.preNotice,
      dbScheduleType: this.state.scheduleType,
      dbStartDate: this.state.startDate,
      dbEndDate: this.state.endDate
    });
  };

  componentDidMount = () => {
    getPreLoginNotice()
      .then((response: AxiosResponse<PreLoginNotice>) => {
        this.setState({
          dbPreNotice: response.data.notice,
          dbScheduleType: response.data.scheduleSettings,
          dbStartDate: response.data.startDate,
          dbEndDate: response.data.endDate
        });
        this.setValuesToDB();
=======
    this.setState(
      {
        //swap the states to force an update
        html: this.state.dbHtml,
        dbHtml: this.state.html
      },
      () => this.setState({ dbHtml: this.state.html })
    ); //set the dbHtml back to it's original value to update the editor
    this.props.notify(NotificationType.Revert);
  };

  componentDidMount = () => {
    getPreLoginNotice()
      .then((response: AxiosResponse) => {
        this.setState({
          dbHtml: response.data,
          html: response.data
        });
>>>>>>> c397e153
      })
      .catch((error: AxiosError) => {
        console.log(error);
        this.props.handleError(error);
      });
  };

  stageClear = () => {
    this.setState({ clearStaged: true });
  };

  Dialogs = () => {
    return (
      <div>
        <Dialog
          open={this.state.clearStaged}
          onClose={() => this.setState({ clearStaged: false })}
        >
          <DialogTitle>{strings.clear.title}</DialogTitle>
          <DialogContent>
            <DialogContentText>{strings.clear.confirm}</DialogContentText>
          </DialogContent>
          <DialogActions>
            <Button id="okToClear" onClick={this.handleClearPreNotice}>
              {commonString.action.ok}
            </Button>
            <Button
              id="cancelClear"
              onClick={() => this.setState({ clearStaged: false })}
            >
              {commonString.action.cancel}
            </Button>
          </DialogActions>
        </Dialog>
      </div>
    );
  };

<<<<<<< HEAD
  areButtonsEnabled = (): boolean => {
    //state matches database?
    return (
      this.state.scheduleType == this.state.dbScheduleType &&
      this.state.preNotice == this.state.dbPreNotice &&
      this.state.startDate == this.state.dbStartDate &&
      this.state.endDate == this.state.dbEndDate
    );
  };

  handleScheduleTypeSelectionChange = (event: ChangeEvent, value: string) => {
    this.setState({ scheduleType: ScheduleTypeSelection[value] });
  };

  handleStartDateChange = (value: Date) => {
    this.setState({ startDate: value });
  };

  handleEndDateChange = (value: Date) => {
    this.setState({ endDate: value });
  };

  resetDatePickers = () => {
    this.setState({ startDate: undefined, endDate: undefined });
  };

  ScheduleSettings = () => {
    return (
      <FormControl>
        <Typography color="textSecondary" variant="subheading">
          {strings.scheduling.title}
        </Typography>

        <RadioGroup
          row
          value={ScheduleTypeSelection[this.state.scheduleType]}
          onChange={this.handleScheduleTypeSelectionChange}
        >
          <FormControlLabel
            value={ScheduleTypeSelection[ScheduleTypeSelection.ON]}
            label={strings.scheduling.alwayson}
            control={<Radio id="onRadioButton" />}
          />
          <FormControlLabel
            value={ScheduleTypeSelection[ScheduleTypeSelection.SCHEDULED]}
            label={strings.scheduling.scheduled}
            control={<Radio id="scheduledRadioButton" />}
          />
          <FormControlLabel
            value={ScheduleTypeSelection[ScheduleTypeSelection.OFF]}
            label={strings.scheduling.disabled}
            control={<Radio id="offRadioButton" />}
          />
        </RadioGroup>

        <div
          hidden={this.state.scheduleType != ScheduleTypeSelection.SCHEDULED}
        >
          <Typography color="textSecondary" variant="subheading">
            {strings.scheduling.start}
          </Typography>

          <DatePicker
            id="startDatePicker"
            okLabel={<span id="ok">OK</span>}
            minDate={new Date().toLocaleDateString()}
            onChange={this.handleStartDateChange}
            value={
              this.state.startDate == undefined ? null : this.state.startDate
            }
          />

          <Typography color="textSecondary" variant="subheading">
            {strings.scheduling.end}
          </Typography>

          <DatePicker
            id="endDatePicker"
            minDate={this.state.startDate}
            minDateMessage={strings.scheduling.endbeforestart}
            onChange={this.handleEndDateChange}
            value={this.state.endDate == undefined ? null : this.state.endDate}
          />
        </div>
      </FormControl>
    );
=======
  handleEditorChange = (html: string) => {
    this.setState({ html: html });
>>>>>>> c397e153
  };

  render() {
    const Dialogs = this.Dialogs;
    const ScheduleSettings = this.ScheduleSettings;
    return (
      <SettingsMenuContainer>
        <Typography color="textSecondary" variant="subtitle1">
          {strings.prelogin.label}
        </Typography>
        <Grid id="preLoginConfig" container spacing={8} direction="column">
          <Grid item>
            <RichTextEditor
              htmlInput={this.state.dbHtml}
              onStateChange={this.handleEditorChange}
            />
          </Grid>
          <Grid item>
            <ScheduleSettings />
          </Grid>
          <Grid item container spacing={8} direction="row-reverse">
            <Grid item>
              <Button
                id="preApplyButton"
<<<<<<< HEAD
                disabled={this.areButtonsEnabled()}
=======
>>>>>>> c397e153
                onClick={this.handleSubmitPreNotice}
                variant="contained"
                disabled={this.state.html == this.state.dbHtml}
              >
                {commonString.action.save}
              </Button>
            </Grid>
            <Grid item>
              <Button
                id="preClearButton"
                onClick={this.stageClear}
                variant="text"
                disabled={this.state.html == ""}
              >
                {commonString.action.clear}
              </Button>
            </Grid>
            <Grid item>
              <Button
                id="preUndoButton"
<<<<<<< HEAD
                disabled={this.areButtonsEnabled()}
=======
>>>>>>> c397e153
                onClick={this.handleUndoPreNotice}
                variant="text"
                disabled={this.state.html == this.state.dbHtml}
              >
                {commonString.action.revertchanges}
              </Button>
            </Grid>
          </Grid>
        </Grid>
        <Dialogs />
      </SettingsMenuContainer>
    );
  }
}

export default PreLoginNoticeConfigurator;<|MERGE_RESOLUTION|>--- conflicted
+++ resolved
@@ -7,16 +7,12 @@
   DialogContent,
   DialogContentText,
   DialogTitle,
-<<<<<<< HEAD
   FormControl,
   FormControlLabel,
   Grid,
   Radio,
   RadioGroup,
   TextField,
-=======
-  Grid,
->>>>>>> c397e153
   Typography
 } from "@material-ui/core";
 import { DatePicker } from "material-ui-pickers";
@@ -26,11 +22,8 @@
   clearPreLoginNotice,
   getPreLoginNotice,
   NotificationType,
-<<<<<<< HEAD
   PreLoginNotice,
   ScheduleTypeSelection,
-=======
->>>>>>> c397e153
   strings,
   submitPreLoginNotice
 } from "./LoginNoticeModule";
@@ -44,8 +37,6 @@
 }
 
 interface PreLoginNoticeConfiguratorState {
-  html: string;
-  dbHtml: string;
   clearStaged: boolean;
   scheduleType: ScheduleTypeSelection;
   dbScheduleType: ScheduleTypeSelection;
@@ -62,7 +53,6 @@
   constructor(props: PreLoginNoticeConfiguratorProps) {
     super(props);
     this.state = {
-<<<<<<< HEAD
       preNotice: "",
       dbPreNotice: "",
       clearStaged: false,
@@ -72,16 +62,10 @@
       dbStartDate: new Date(),
       endDate: new Date(),
       dbEndDate: new Date()
-=======
-      html: "",
-      dbHtml: "",
-      clearStaged: false
->>>>>>> c397e153
     };
   }
 
   handleSubmitPreNotice = () => {
-<<<<<<< HEAD
     if (this.state.preNotice != undefined) {
       let noticeToSend: PreLoginNotice = {
         notice: this.state.preNotice,
@@ -96,25 +80,11 @@
         })
         .catch((error: AxiosError) => {
           this.props.handleError(error);
-=======
-    submitPreLoginNotice(this.state.html)
-      .then(() => {
-        this.props.notify(NotificationType.Save);
-        this.setState({
-          dbHtml: this.state.html
->>>>>>> c397e153
         });
       })
       .catch((error: AxiosError) => {
         this.props.handleError(error);
       });
-  };
-
-  forceEditorRefresh = () => {
-    this.setState({
-      html: this.state.dbHtml,
-      dbHtml: this.state.html
-    });
   };
 
   handleClearPreNotice = () => {
@@ -123,8 +93,8 @@
         this.forceEditorRefresh();
         this.setState({
           clearStaged: false,
-          html: "",
-          dbHtml: ""
+          preNotice: "",
+          dbPreNotice: ""
         });
         this.props.notify(NotificationType.Clear);
       })
@@ -134,16 +104,27 @@
   };
 
   handleUndoPreNotice = () => {
-<<<<<<< HEAD
     this.setValuesToDB();
+    this.forceEditorRefresh();
     this.props.notify(NotificationType.Revert);
   };
 
-  handlePreTextFieldChange = (
-    e: HTMLInputElement | HTMLTextAreaElement | HTMLSelectElement
-  ) => {
-    this.setState({ preNotice: e.value });
-  };
+    forceEditorRefresh = () => {
+    this.setState(
+      {
+        //swap the states to force an update
+        preNotice: this.state.dbPreNotice,
+        dbPreNotice: this.state.preNotice
+      },
+      () => this.setState({ dbPreNotice: this.state.preNotice })
+    ); //set the dbPreNotice back to it's original value to update the editor
+};
+  
+//   handlePreTextFieldChange = (
+//     e: HTMLInputElement | HTMLTextAreaElement | HTMLSelectElement
+//   ) => {
+//     this.setState({ preNotice: e.value });
+//   };
 
   setValuesToDB = () => {
     this.setState({
@@ -173,26 +154,6 @@
           dbEndDate: response.data.endDate
         });
         this.setValuesToDB();
-=======
-    this.setState(
-      {
-        //swap the states to force an update
-        html: this.state.dbHtml,
-        dbHtml: this.state.html
-      },
-      () => this.setState({ dbHtml: this.state.html })
-    ); //set the dbHtml back to it's original value to update the editor
-    this.props.notify(NotificationType.Revert);
-  };
-
-  componentDidMount = () => {
-    getPreLoginNotice()
-      .then((response: AxiosResponse) => {
-        this.setState({
-          dbHtml: response.data,
-          html: response.data
-        });
->>>>>>> c397e153
       })
       .catch((error: AxiosError) => {
         console.log(error);
@@ -231,7 +192,6 @@
     );
   };
 
-<<<<<<< HEAD
   areButtonsEnabled = (): boolean => {
     //state matches database?
     return (
@@ -318,10 +278,9 @@
         </div>
       </FormControl>
     );
-=======
-  handleEditorChange = (html: string) => {
-    this.setState({ html: html });
->>>>>>> c397e153
+  handleEditorChange = (preNotice: string) => {
+    this.setState({ preNotice });
+
   };
 
   render() {
@@ -335,7 +294,7 @@
         <Grid id="preLoginConfig" container spacing={8} direction="column">
           <Grid item>
             <RichTextEditor
-              htmlInput={this.state.dbHtml}
+              htmlInput={this.state.dbPreNotice}
               onStateChange={this.handleEditorChange}
             />
           </Grid>
@@ -346,13 +305,9 @@
             <Grid item>
               <Button
                 id="preApplyButton"
-<<<<<<< HEAD
                 disabled={this.areButtonsEnabled()}
-=======
->>>>>>> c397e153
                 onClick={this.handleSubmitPreNotice}
                 variant="contained"
-                disabled={this.state.html == this.state.dbHtml}
               >
                 {commonString.action.save}
               </Button>
@@ -362,7 +317,6 @@
                 id="preClearButton"
                 onClick={this.stageClear}
                 variant="text"
-                disabled={this.state.html == ""}
               >
                 {commonString.action.clear}
               </Button>
@@ -370,13 +324,9 @@
             <Grid item>
               <Button
                 id="preUndoButton"
-<<<<<<< HEAD
                 disabled={this.areButtonsEnabled()}
-=======
->>>>>>> c397e153
                 onClick={this.handleUndoPreNotice}
                 variant="text"
-                disabled={this.state.html == this.state.dbHtml}
               >
                 {commonString.action.revertchanges}
               </Button>
