/*
 * Licensed to The Apereo Foundation under one or more contributor license
 * agreements. See the NOTICE file distributed with this work for additional
 * information regarding copyright ownership.
 *
 * The Apereo Foundation licenses this file to you under the Apache License,
 * Version 2.0, (the "License"); you may not use this file except in compliance
 * with the License. You may obtain a copy of the License at:
 *
 *     http://www.apache.org/licenses/LICENSE-2.0
 *
 * Unless required by applicable law or agreed to in writing, software
 * distributed under the License is distributed on an "AS IS" BASIS,
 * WITHOUT WARRANTIES OR CONDITIONS OF ANY KIND, either express or implied.
 * See the License for the specific language governing permissions and
 * limitations under the License.
 */
import * as OEQ from "@openequella/rest-api-client";
import Axios from "axios";
import {
  BatchOperationResponse,
  groupErrorMessages,
} from "../api/BatchOperationResponse";
<<<<<<< HEAD
import { API_BASE_URL } from "../AppConfig";
=======
>>>>>>> de551eef
import { encodeQuery } from "../util/encodequery";

export interface MimeTypeFilter {
  /**
   * The unique ID a MIME type filter. It's generated on the Server.
   * So it can be null if the filter is created but not saved.
   */
  id?: string;
  /**
   * The name of a MIME type filter.
   */
  name: string;
  /**
   * A list of MIME types belonging to a MIME type filter.
   */
  mimeTypes: string[];
}

const MIME_TYPE_FILTERS_URL = "api/settings/search/filter";

export const getMimeTypeFiltersFromServer = (): Promise<MimeTypeFilter[]> =>
  Axios.get(MIME_TYPE_FILTERS_URL).then((res) => res.data);

export const batchUpdateOrAdd = (filters: MimeTypeFilter[]) =>
  Axios.put<BatchOperationResponse[]>(
    MIME_TYPE_FILTERS_URL,
    filters
  ).then((res) => groupErrorMessages(res.data));

export const batchDelete = (ids: string[]) =>
  Axios.delete<BatchOperationResponse[]>(
    `${MIME_TYPE_FILTERS_URL}/${encodeQuery({ ids: ids })}`
  ).then((res) => groupErrorMessages(res.data));

export const getMimeTypeDetail = (entry: OEQ.MimeType.MimeTypeEntry) => {
  const { mimeType, desc } = entry;
  if (desc) {
    return `${desc} (${mimeType})`;
  }
  return mimeType;
};

export const validateMimeTypeName = (name: string | undefined): boolean =>
  !!name?.trim();

/**
 * Return a function which does reference comparison for two filters.
 */
export const filterComparator = (targetFilter: MimeTypeFilter) => {
  return (filter: MimeTypeFilter) => filter === targetFilter;
};<|MERGE_RESOLUTION|>--- conflicted
+++ resolved
@@ -21,10 +21,7 @@
   BatchOperationResponse,
   groupErrorMessages,
 } from "../api/BatchOperationResponse";
-<<<<<<< HEAD
 import { API_BASE_URL } from "../AppConfig";
-=======
->>>>>>> de551eef
 import { encodeQuery } from "../util/encodequery";
 
 export interface MimeTypeFilter {
