--- conflicted
+++ resolved
@@ -386,7 +386,6 @@
         notFoundErrorDesc: "Endpoint not found. Refresh to retry.",
         permissionsError: "You do not have permission to edit these settings."
       },
-<<<<<<< HEAD
       searchfiltersettings: {
         name: "Search filter settings",
         changesaved: "Search filter changes saved successfully",
@@ -403,7 +402,7 @@
         messagedialogtitle: "Search filter setting results",
         messagedialogsubtitle:
           "Some changes are not saved due to reasons listed below"
-=======
+      },
       contentIndexSettings: {
         name: "Content indexing",
         description: "Configure how web page attachments are indexed",
@@ -415,7 +414,6 @@
           webPage: "Web page only",
           secondaryPage: "Web page and linked web pages"
         }
->>>>>>> 9b58a20a
       }
     },
     ui: { name: "UI", desc: "UI settings" }
