/*
 * Licensed to The Apereo Foundation under one or more contributor license
 * agreements. See the NOTICE file distributed with this work for additional
 * information regarding copyright ownership.
 *
 * The Apereo Foundation licenses this file to you under the Apache License,
 * Version 2.0, (the "License"); you may not use this file except in compliance
 * with the License. You may obtain a copy of the License at:
 *
 *     http://www.apache.org/licenses/LICENSE-2.0
 *
 * Unless required by applicable law or agreed to in writing, software
 * distributed under the License is distributed on an "AS IS" BASIS,
 * WITHOUT WARRANTIES OR CONDITIONS OF ANY KIND, either express or implied.
 * See the License for the specific language governing permissions and
 * limitations under the License.
 */
import { LocationDescriptor } from "history";
import * as React from "react";
import { RouteComponentProps } from "react-router";
<<<<<<< HEAD
import { LocationDescriptor } from "history";
import { getRenderData } from "../AppConfig";
import { TemplateUpdate, TemplateUpdateProps } from "./Template";

const renderData = getRenderData();

const SearchPage = React.lazy(() => import("../search/SearchPage"));
=======
import { TemplateUpdate, TemplateUpdateProps } from "./Template";

>>>>>>> 0bd50e3a
const ThemePage = React.lazy(() => import("../theme/ThemePage"));
const CloudProviderListPage = React.lazy(
  () => import("../cloudprovider/CloudProviderListPage")
);
const SearchPageSettings = React.lazy(
  () => import("../settings/Search/SearchPageSettings")
);
const SettingsPage = React.lazy(() => import("../settings/SettingsPage"));
const SearchFilterPage = React.lazy(
  () => import("../settings/Search/searchfilter/SearchFilterSettingsPage")
);
const LoginNoticeConfigPage = React.lazy(
  () => import("../loginnotice/LoginNoticeConfigPage")
);
const FacetedSearchSettingsPage = React.lazy(
  () => import("../settings/Search/facetedsearch/FacetedSearchSettingsPage")
);
const ContentIndexSettings = React.lazy(
  () => import("../settings/Search/ContentIndexSettings")
);

export interface OEQRouteComponentProps<T = TemplateUpdateProps>
  extends RouteComponentProps<T> {
  updateTemplate(edit: TemplateUpdate): void;
  redirect(to: LocationDescriptor): void;
  setPreventNavigation(b: boolean): void;
  refreshUser(): void;
  isReloadNeeded: boolean;
}

type To = (uuid: string) => string;
type ToVersion = (uuid: string, version: number) => string;

export interface OEQRoute<T> {
  component?:
    | React.ComponentType<OEQRouteComponentProps<T>>
    | React.ComponentType<T>;
  render?: (props: OEQRouteComponentProps<T>) => React.ReactNode;
  path?: string;
  exact?: boolean;
  sensitive?: boolean;
  strict?: boolean;
  to?: string | To | ToVersion;
}

export const routes = {
  Settings: {
    path: "(/access/settings.do|/page/settings)",
    to: "/page/settings",
    component: SettingsPage,
  },
  AdvancedSearch: {
    to: (uuid: string) => `/searching.do?in=P${uuid}&editquery=true`,
  },
  RemoteSearch: {
    // `uc` parameter comes from sections code (AbstractRootSearchSection.Model.java). Setting it to
    // true clears out the Session State for Remote Repository pages. This replicates the behaviour
    // for links inside the 'Within' dropdown in the legacy UI.
    // See com.tle.web.searching.section.SearchQuerySection.forwardToRemote
    to: (uuid: string) => `/access/z3950.do?.repository=${uuid}&uc=true`,
  },
  SearchSettings: {
    path: "/page/searchsettings",
    render: (p: OEQRouteComponentProps) => <SearchPageSettings {...p} />,
  },
  SearchFilterSettings: {
    path: "/page/searchfiltersettings",
    render: (p: OEQRouteComponentProps) => <SearchFilterPage {...p} />,
  },
  ContentIndexSettings: {
    path: "/page/contentindexsettings",
    render: (p: OEQRouteComponentProps) => <ContentIndexSettings {...p} />,
  },
  FacetedSearchSetting: {
    path: "/page/facetedsearchsettings",
    render: (p: OEQRouteComponentProps) => <FacetedSearchSettingsPage {...p} />,
  },
  ViewItem: {
    to: (uuid: string, version: number) => `/items/${uuid}/${version}/`,
  },
  ThemeConfig: { path: "/page/themeconfiguration", component: ThemePage },
  LoginNoticeConfig: {
    path: "/page/loginconfiguration",
    component: LoginNoticeConfigPage,
  },
  CloudProviders: {
    path: "/page/cloudprovider",
    component: CloudProviderListPage,
  },
  Notifications: {
    to: "/access/notifications.do",
  },
  TaskList: {
    to: "/access/tasklist.do",
  },
  Logout: {
    // lack of '/' is significant
    to: "logon.do?logout=true",
  },
  UserPreferences: {
    to: "/access/user.do",
  },
};<|MERGE_RESOLUTION|>--- conflicted
+++ resolved
@@ -18,18 +18,8 @@
 import { LocationDescriptor } from "history";
 import * as React from "react";
 import { RouteComponentProps } from "react-router";
-<<<<<<< HEAD
-import { LocationDescriptor } from "history";
-import { getRenderData } from "../AppConfig";
 import { TemplateUpdate, TemplateUpdateProps } from "./Template";
 
-const renderData = getRenderData();
-
-const SearchPage = React.lazy(() => import("../search/SearchPage"));
-=======
-import { TemplateUpdate, TemplateUpdateProps } from "./Template";
-
->>>>>>> 0bd50e3a
 const ThemePage = React.lazy(() => import("../theme/ThemePage"));
 const CloudProviderListPage = React.lazy(
   () => import("../cloudprovider/CloudProviderListPage")
