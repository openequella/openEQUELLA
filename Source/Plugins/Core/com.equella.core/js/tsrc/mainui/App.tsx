--- conflicted
+++ resolved
@@ -28,207 +28,6 @@
   .pathname;
 export const basePath = baseFullPath.substr(0, baseFullPath.length - 1);
 
-<<<<<<< HEAD
-declare const renderData: RenderData | undefined;
-
-function IndexPage() {
-  const [currentUser, setCurrentUser] = React.useState<
-    OEQ.LegacyContent.CurrentUserDetails
-  >();
-  const [fullPageError, setFullPageError] = React.useState<ErrorResponse>();
-  const errorShowing = React.useRef(false);
-
-  const refreshUser = React.useCallback(() => {
-    getCurrentUserDetails().then(setCurrentUser);
-  }, []);
-
-  React.useEffect(() => refreshUser(), []);
-
-  const [navAwayCallback, setNavAwayCallback] = React.useState<{
-    message: string;
-    cb: (confirm: boolean) => void;
-  }>();
-
-  const [preventNavMessage, setPreventNavMessage] = React.useState<string>();
-  const [legacyContentProps, setLegacyContentProps] = React.useState<
-    LegacyContentProps
-  >({
-    enabled: false,
-    pathname: "",
-    search: "",
-    locationKey: "",
-    userUpdated: refreshUser,
-    redirected: () => {},
-    onError: () => {},
-    render: () => <div />,
-  });
-
-  const [templateProps, setTemplateProps] = React.useState<TemplateProps>({
-    title: "",
-    fullscreenMode: "YES",
-    children: [],
-  });
-
-  const setPreventNavigation = React.useCallback(
-    (prevent) => {
-      const message = prevent ? defaultNavMessage() : undefined;
-      if (message) {
-        window.addEventListener("beforeunload", beforeunload, false);
-      } else {
-        window.removeEventListener("beforeunload", beforeunload, false);
-      }
-      setPreventNavMessage(message);
-    },
-    [setPreventNavMessage]
-  );
-
-  const nonBlankNavMessage = preventNavMessage ? preventNavMessage : "";
-
-  const updateTemplate = React.useCallback((edit: TemplateUpdate) => {
-    setTemplateProps((tp) => {
-      const edited = edit(tp);
-      return shallowEqual(edited, tp) ? tp : edited;
-    });
-  }, []);
-  interface Routes {
-    // eslint-disable-next-line @typescript-eslint/no-explicit-any
-    [key: string]: OEQRoute<any>;
-  }
-  const oeqRoutes: Routes = routes;
-
-  function mkRouteProps<T>(
-    p: RouteComponentProps<T>
-  ): OEQRouteComponentProps<T> {
-    return {
-      ...p,
-      updateTemplate,
-      refreshUser,
-      redirect: p.history.push,
-      setPreventNavigation,
-      isReloadNeeded: !renderData?.newUI, // Indicate that new UI is displayed but not enabled.
-    };
-  }
-
-  const newUIRoutes = React.useMemo(() => {
-    return Object.keys(oeqRoutes).map((key, ind) => {
-      const oeqRoute = oeqRoutes[key];
-      return (
-        (oeqRoute.component || oeqRoute.render) && (
-          <Route
-            key={ind}
-            exact={oeqRoute.exact}
-            path={oeqRoute.path}
-            render={(p) => {
-              const oeqProps = mkRouteProps(p);
-              if (oeqRoute.component) {
-                return <oeqRoute.component {...oeqProps} />;
-              }
-              return oeqRoute.render?.(oeqProps);
-            }}
-          />
-        )
-      );
-    });
-  }, [refreshUser]);
-
-  const errorCallback = React.useCallback((err) => {
-    errorShowing.current = true;
-    setTemplateProps((p) => ({ ...p, fullscreenMode: undefined }));
-    setFullPageError(err);
-  }, []);
-
-  function routeSwitch(content?: PageContent) {
-    return (
-      <Switch>
-        {fullPageError && (
-          <Route>
-            <ErrorPage error={fullPageError} />
-          </Route>
-        )}
-        <Route path="/" exact>
-          <Redirect to="/home.do" />
-        </Route>
-        {newUIRoutes}
-        <Route
-          render={(p) => (
-            <LegacyPage
-              {...mkRouteProps(p)}
-              errorCallback={errorCallback}
-              legacyContent={{ content, setLegacyContentProps }}
-            />
-          )}
-        />
-      </Switch>
-    );
-  }
-
-  return (
-    <BrowserRouter
-      basename={basePath}
-      getUserConfirmation={(message, cb) => {
-        if (errorShowing.current) {
-          errorShowing.current = false;
-          setFullPageError(undefined);
-          cb(true);
-        } else {
-          setNavAwayCallback({ message, cb });
-        }
-      }}
-    >
-      <Prompt
-        when={Boolean(preventNavMessage) || errorShowing.current}
-        message={nonBlankNavMessage}
-      />
-      <NavAwayDialog
-        open={Boolean(navAwayCallback)}
-        message={nonBlankNavMessage}
-        navigateConfirm={(confirm) => {
-          if (navAwayCallback) navAwayCallback.cb(confirm);
-          if (confirm) setPreventNavMessage(undefined);
-          setNavAwayCallback(undefined);
-        }}
-      />
-      <LegacyContent
-        {...legacyContentProps}
-        render={(content) => {
-          const tp = content
-            ? templatePropsForLegacy(content)
-            : {
-                ...templateProps,
-                fullscreenMode: legacyContentProps.enabled
-                  ? templateProps.fullscreenMode
-                  : undefined,
-              };
-          const withErr = fullPageError
-            ? { ...tp, title: fullPageError.error, fullscreenMode: undefined }
-            : tp;
-          const template = (
-            <Template {...withErr} currentUser={currentUser}>
-              {routeSwitch(content)}
-            </Template>
-          );
-          const render = () => {
-            if (!content || content.noForm) {
-              return template;
-            } else {
-              const { form } = content.html;
-              return (
-                <>
-                  <LegacyForm state={content.state}>{template}</LegacyForm>
-                  {form && HtmlParser(form)}
-                </>
-              );
-            }
-          };
-          return render();
-        }}
-      />
-    </BrowserRouter>
-  );
-}
-
-=======
->>>>>>> 67992850
 interface AppProps {
   legacySettingsMode: boolean;
 }
