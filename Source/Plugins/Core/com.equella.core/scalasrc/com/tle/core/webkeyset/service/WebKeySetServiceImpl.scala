--- conflicted
+++ resolved
@@ -40,7 +40,7 @@
   def getKeypairByKeyID(keyId: String): Option[KeyPair] =
     webKeySetDAO.getByKeyID(keyId).map(buildKeyPair)
 
-  def getAll: List[WebKeySet] = webKeySetDAO.findAllByCriteria().asScala.toList
+  def getAll: List[WebKeySet] = webKeySetDAO.getAll
 
   @Transactional
   def generateKeyPair: String = {
@@ -63,23 +63,13 @@
   def delete(keyId: String): Unit = webKeySetDAO.getByKeyID(keyId).foreach(webKeySetDAO.delete)
 
   @Transactional
-  def deleteAll: Unit = webKeySetDAO.findAllByCriteria().asScala.foreach(webKeySetDAO.delete)
-
-  @Transactional
-<<<<<<< HEAD
-  def rotateKeyPair(keyID: String): String = {
-    webKeySetDAO.getByKeyID(keyID).foreach(_.deactivated = Instant.now)
-    generateKeyPair
-  }
-=======
   def rotateKeyPair(keyID: String): Option[String] =
-    jwkDao.getByKeyID(keyID) match {
+    webKeySetDAO.getByKeyID(keyID) match {
       case Some(keySet) =>
         keySet.deactivated = Instant.now
         Some(generateKeyPair)
       case None => None
     }
->>>>>>> 2c9db9db
 
   @Transactional
   def generateJWKS: String = {
@@ -97,13 +87,7 @@
     }
 
     def publicKeys =
-<<<<<<< HEAD
-      webKeySetDAO
-        .findAllByCriteria()
-        .asScala
-=======
-      jwkDao.getAll
->>>>>>> 2c9db9db
+      webKeySetDAO.getAll
         .map(buildJWK)
         .toArray
 
