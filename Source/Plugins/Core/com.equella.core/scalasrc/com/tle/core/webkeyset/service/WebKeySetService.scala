/*
 * Licensed to The Apereo Foundation under one or more contributor license
 * agreements. See the NOTICE file distributed with this work for additional
 * information regarding copyright ownership.
 *
 * The Apereo Foundation licenses this file to you under the Apache License,
 * Version 2.0, (the "License"); you may not use this file except in compliance
 * with the License. You may obtain a copy of the License at:
 *
 *     http://www.apache.org/licenses/LICENSE-2.0
 *
 * Unless required by applicable law or agreed to in writing, software
 * distributed under the License is distributed on an "AS IS" BASIS,
 * WITHOUT WARRANTIES OR CONDITIONS OF ANY KIND, either express or implied.
 * See the License for the specific language governing permissions and
 * limitations under the License.
 */

package com.tle.core.webkeyset.service

<<<<<<< HEAD
import com.tle.beans.webkeyset.WebKeySet

=======
>>>>>>> 2c9db9db
import java.security.KeyPair

trait WebKeySetService {

  /**
    * Retrieve a key pair by key ID.
    *
    * @param keyId ID of a key pair.
    * @return KeyPair matching the provided key ID,  or None if no key pair is found.
    */
  def getKeypairByKeyID(keyId: String): Option[KeyPair]

  /**
<<<<<<< HEAD
    * Retrieve all the key pairs, including those deactivated.
    *
    * @return A list of WebKeySet
    */
  def getAll: List[WebKeySet]

  /**
    * Generate a new key pair.
=======
    * Generate a new key pair for the current Institution.
>>>>>>> 2c9db9db
    *
    * @return ID of the new key pair.
    */
  def generateKeyPair: String

  /**
    * Retrieve all the key pairs of the current Institution and return a JWKS representing the them.
    *
    * @return JSON string representing the JWKS.
    */
  def generateJWKS: String

  /**
    * Find an existing key pair by key ID and deactivate it, and then create a new key pair and return its ID.
    *
    * @return ID of the new key pair, or None if the original key pair is not found.
    */
  def rotateKeyPair(keyID: String): Option[String]

  /**
    * Delete an existing key pair by key ID.
    *
    * @param keyId ID of a key pair.
    */
  def delete(keyId: String): Unit
<<<<<<< HEAD

  /**
    * Delete all the key pairs.
    */
  def deleteAll(): Unit

  /**
    * Save the provided key pair or update it if it exists already.
    *
    * @param keySet Key pair to be saved or updated.
    */
  def createOrUpdate(keySet: WebKeySet): Unit
=======
>>>>>>> 2c9db9db
}<|MERGE_RESOLUTION|>--- conflicted
+++ resolved
@@ -18,11 +18,7 @@
 
 package com.tle.core.webkeyset.service
 
-<<<<<<< HEAD
 import com.tle.beans.webkeyset.WebKeySet
-
-=======
->>>>>>> 2c9db9db
 import java.security.KeyPair
 
 trait WebKeySetService {
@@ -36,7 +32,6 @@
   def getKeypairByKeyID(keyId: String): Option[KeyPair]
 
   /**
-<<<<<<< HEAD
     * Retrieve all the key pairs, including those deactivated.
     *
     * @return A list of WebKeySet
@@ -44,10 +39,7 @@
   def getAll: List[WebKeySet]
 
   /**
-    * Generate a new key pair.
-=======
     * Generate a new key pair for the current Institution.
->>>>>>> 2c9db9db
     *
     * @return ID of the new key pair.
     */
@@ -73,19 +65,4 @@
     * @param keyId ID of a key pair.
     */
   def delete(keyId: String): Unit
-<<<<<<< HEAD
-
-  /**
-    * Delete all the key pairs.
-    */
-  def deleteAll(): Unit
-
-  /**
-    * Save the provided key pair or update it if it exists already.
-    *
-    * @param keySet Key pair to be saved or updated.
-    */
-  def createOrUpdate(keySet: WebKeySet): Unit
-=======
->>>>>>> 2c9db9db
 }