/*
 * Licensed to The Apereo Foundation under one or more contributor license
 * agreements. See the NOTICE file distributed with this work for additional
 * information regarding copyright ownership.
 *
 * The Apereo Foundation licenses this file to you under the Apache License,
 * Version 2.0, (the "License"); you may not use this file except in compliance
 * with the License. You may obtain a copy of the License at:
 *
 *     http://www.apache.org/licenses/LICENSE-2.0
 *
 * Unless required by applicable law or agreed to in writing, software
 * distributed under the License is distributed on an "AS IS" BASIS,
 * WITHOUT WARRANTIES OR CONDITIONS OF ANY KIND, either express or implied.
 * See the License for the specific language governing permissions and
 * limitations under the License.
 */

package com.tle.web.api.search

import cats.Semigroup
import cats.implicits._
import com.dytech.devlib.PropBagEx
import com.dytech.edge.exceptions.{BadRequestException, DRMException}
import com.tle.beans.entity.DynaCollection
import com.tle.beans.item.ItemStatus.{MODERATING, REJECTED, REVIEW}
import com.tle.beans.item.{Comment, Item, ItemIdKey, ItemStatus}
import com.tle.common.Check
import com.tle.common.beans.exception.NotFoundException
import com.tle.common.collection.AttachmentConfigConstants
import com.tle.common.interfaces.SimpleI18NString
import com.tle.common.search.DefaultSearch
import com.tle.common.search.whereparser.WhereParser
import com.tle.common.searching.SortField
import com.tle.common.usermanagement.user.CurrentUser
import com.tle.core.freetext.queries.FreeTextBooleanQuery
import com.tle.core.item.security.ItemSecurityConstants
import com.tle.core.item.serializer.{ItemSerializerItemBean, ItemSerializerService}
import com.tle.core.security.ACLChecks.hasAcl
import com.tle.core.services.item.{FreetextResult, FreetextSearchResults}
import com.tle.legacy.LegacyGuice
import com.tle.web.api.interfaces.beans.AbstractExtendableBean
import com.tle.web.api.item.equella.interfaces.beans.{DisplayField, EquellaItemBean}
import com.tle.web.api.item.impl.ItemLinkServiceImpl
import com.tle.web.api.item.interfaces.beans.AttachmentBean
import com.tle.web.api.search.AttachmentHelper.{
  isViewable,
  sanitiseAttachmentBean,
  toSearchResultAttachment
}
import com.tle.web.api.search.model.AdditionalSearchParameters.buildAdvancedSearchCriteria
import com.tle.web.api.search.model._

import java.time.format.DateTimeParseException
import java.time.{LocalDate, LocalDateTime, LocalTime, ZoneId}
import java.util.Date
import scala.collection.mutable.ListBuffer
import scala.jdk.CollectionConverters._

/**
  * This object provides functions that help validate a variety of search criteria(e.g.
  * the UUID of a collection and the UUID of an advanced search) and create an instance
  * of search and search-related objects.
  *
  * It also provides functions that can convert EquellaItemBean and AttachmentBean to
  * SearchResultItem and SearchResultAttachment, respectively.
  */
object SearchHelper {
  implicit val freeTextBooleanQuerySemigroup: Semigroup[FreeTextBooleanQuery] =
    (x: FreeTextBooleanQuery, y: FreeTextBooleanQuery) => x.add(y)

  val privileges = Array(ItemSecurityConstants.VIEW_ITEM)

  /**
    * Execute a search with provided search criteria.
    *
    * @param defaultSearch A set of search criteria
    * @param start The first record of a search result.
    * @param length The maximum number of search results, or -1 for all.
    * @param searchAttachments Whether to search attachments.
    */
  def search(defaultSearch: DefaultSearch,
             start: Int,
             length: Int,
             searchAttachments: Boolean): FreetextSearchResults[FreetextResult] =
    LegacyGuice.freeTextService.search(defaultSearch, start, length, searchAttachments)

  /**
    * Create a new search with search criteria. The search criteria include two parts.
    * 1. General criteria provided by `SearchParam`.
    * 2. Advanced search criteria defined by a list of `WizardControlFieldValue`.
    *
    * @param params Search parameters.
    * @param fieldValues An option of an array of `WizardControlFieldValue`.
    * @return An instance of DefaultSearch
    */
  def createSearch(params: SearchParam,
                   fieldValues: Option[Array[WizardControlFieldValue]] = None): DefaultSearch = {
    val search = new DefaultSearch
    search.setUseServerTimeZone(true)
    search.setQuery(params.query)
    search.setOwner(params.owner)
    search.setMimeTypes(params.mimeTypes.toList.asJava)

    search.setSortFields(handleOrder(params))

    val collectionUuids = handleCollections(params.advancedSearch, params.collections)
    search.setCollectionUuids(collectionUuids.orNull)

    val itemStatus = if (params.status.isEmpty) None else Some(params.status.toList.asJava)
    search.setItemStatuses(itemStatus.orNull)

    // The time of start should be '00:00:00' whereas the time of end should be '23:59:59'.
    val modifiedAfter  = handleModifiedDate(params.modifiedAfter, LocalTime.MIN)
    val modifiedBefore = handleModifiedDate(params.modifiedBefore, LocalTime.MAX)
    if (modifiedBefore.isDefined || modifiedAfter.isDefined) {
      search.setDateRange(Array(modifiedAfter.orNull, modifiedBefore.orNull))
    }
    val dynaCollectionQuery: Option[FreeTextBooleanQuery] = handleDynaCollection(
      params.dynaCollection)
    val whereQuery: Option[FreeTextBooleanQuery] = Option(params.whereClause).map(WhereParser.parse)
    val advSearchCriteria: Option[FreeTextBooleanQuery] =
      fieldValues.map(buildAdvancedSearchCriteria)

    val freeTextQuery: FreeTextBooleanQuery =
      List(dynaCollectionQuery, whereQuery, advSearchCriteria)
        .reduce(_ |+| _)
        .orNull

    search.setFreeTextQuery(freeTextQuery)

    handleMusts(params.musts) foreach {
      case (field, value) => search.addMust(field, value.asJavaCollection)
    }

    search
  }

  /**
    * Using a number of the fields from `params` determines what is the requested sort order and
    * captures that in a `SortField` which is used in setting the order in DefaultSearch. However
    * if none of the specified orders apply - or the order param is absent or not matched - then
    * a standard default order is applied.
    *
    * @param params the parameters supplied to a search request
    * @return the definition of ordering to be used with DefaultSearch
    */
  def handleOrder(params: SearchParam): SortField = {
    val providedOrder = Option(params.order).map(_.toLowerCase)
    val order: SortField = providedOrder.flatMap(TaskSortOrder.apply) getOrElse DefaultSearch
      .getOrderType(providedOrder.orNull, params.query)
      .getSortField

    if (params.reverseOrder) order.reversed() else order
  }

  /**
    * Return a free text query based on what dynamic collection uuid is provided.
    * @param dynaCollectionUuid The uuid of a dynamic collection.
    * @return An option which wraps an instance of FreeTextBooleanQuery.
    */
  def handleDynaCollection(dynaCollectionUuid: String): Option[FreeTextBooleanQuery] = {
    if (Check.isEmpty(dynaCollectionUuid)) {
      return None
    }
    val virtualDynaColl = LegacyGuice.dynaCollectionService.getByCompoundId(dynaCollectionUuid)
    Option(virtualDynaColl) match {
      case Some(v) =>
        val dynaCollection: DynaCollection = v.getVt
        val uuidAndVirtual: Array[String]  = dynaCollectionUuid.split(":")
        val virtual                        = if (uuidAndVirtual.length > 1) uuidAndVirtual(1) else null
        Some(LegacyGuice.dynaCollectionService.getSearchClause(dynaCollection, virtual))
      case None =>
        throw new NotFoundException(s"No dynamic collection matching UUID $dynaCollectionUuid")
    }
  }

  /**
    * Parse a string to a new instance of Date in the format of "yyyy-MM-dd".
    * @param dateString The string to parse.
    * @param time The time added to a date.
    * @return An Option which wraps an instance of Date, combining the successfully parsed dateString and provided time (based on the system's default timezone).
    */
  def handleModifiedDate(dateString: String, time: LocalTime): Option[Date] = {
    if (Check.isEmpty(dateString)) {
      return None
    }
    try {
      val dateTime = LocalDateTime.of(LocalDate.parse(dateString), time)
      //Need to convert back to util.date to work compatibly with old methods.
      Some(Date.from(dateTime.atZone(ZoneId.systemDefault()).toInstant))
    } catch {
      case _: DateTimeParseException => throw new BadRequestException(s"Invalid date: $dateString")
    }
  }

  /**
    * Return a list of Collection IDs, depending on if Advanced search is provided or not.
    * @param advancedSearch The UUID of an Advanced search.
    * @param collections A list of Collection IDs.
    * @return An option which wraps a list of Collection IDs.
    */
  def handleCollections(advancedSearch: String,
                        collections: Array[String]): Option[java.util.Collection[String]] = {
    if (!Check.isEmpty(advancedSearch)) {
      Option(LegacyGuice.powerSearchService.getByUuid(advancedSearch)) match {
        case Some(ps) =>
          var collectionUuids = ListBuffer[String]()
          ps.getItemdefs.asScala.foreach(collectionUuids += _.getUuid)
          return Some(collectionUuids.toList.asJava)
        case None =>
          throw new NotFoundException(s"No advanced search UUID matching $advancedSearch")
      }
    }

    if (collections.isEmpty) {
      return None
    }

    val collectionIds = ListBuffer[String]()
    collections.foreach(c =>
      Option(LegacyGuice.itemDefinitionService.getByUuid(c)) match {
        case Some(_) => collectionIds += c
        case None    => throw new NotFoundException(s"No collection UUID matching $c")
    })
    Some(collectionIds.toList.asJava)
  }

  /**
    * Takes a list of colon delimited strings (i.e. key:value), and splits them to build up a map.
    * Entries in the map can have multiple values, so each additional `key:value` will simply append
    * to the existing entry(key).
    *
    * @param musts a list of colon delimited strings to be split
    * @return the processed strings, ready for calls into `DefaultSearch.addMusts` or throws if there
    *         was an issue processing the strings
    */
  def handleMusts(musts: Array[String]): Map[String, List[String]] = {
    val delimiter         = ':'
    val oneOrMoreNonDelim = s"([^$delimiter]+)"
    val mustExprFormat    = s"$oneOrMoreNonDelim$delimiter$oneOrMoreNonDelim".r

    def valid = (xs: Array[String]) => xs.forall(s => s.matches(mustExprFormat.regex))

    if (valid(musts)) {
      val initialEmptyMap = Map[String, List[String]]()
      musts.foldLeft(initialEmptyMap)((result, mustExpr) => {
        val mustExprFormat(k, v) = mustExpr
        result.get(k) match {
          case Some(existing) => result ++ Map(k -> (existing :+ v))
          case None           => result ++ Map(k -> List(v))
        }
      })
    } else {
      throw new BadRequestException("Provided 'musts' expression(s) was incorrectly formatted.")
    }
  }

  /**
    * Create a serializer for ItemBean.
    */
  def createSerializer(itemIds: List[ItemIdKey]): ItemSerializerItemBean = {
    val ids      = itemIds.map(_.getKey.asInstanceOf[java.lang.Long]).asJavaCollection
    val category = List(ItemSerializerService.CATEGORY_ALL).asJavaCollection
    LegacyGuice.itemSerializerService.createItemBeanSerializer(ids, category, false, privileges: _*)
  }

  /**
    * Convert a SearchItem to an instance of SearchResultItem.
    *
    * @param item Details of an item to convert.
    * @param includeAttachments Controls whether to populate the 'attachments' property as that
    *                           process can be intensive and slow down searches.
    * @return The result of converting `item` to a `SearchResultItem`.
    */
  def convertToItem(item: SearchItem, includeAttachments: Boolean = true): SearchResultItem = {
    val key  = item.idKey
    val bean = item.bean
    lazy val sanitisedAttachmentBeans =
      Option(bean.getAttachments).map(_.asScala.map(sanitiseAttachmentBean).toList)
    val rawItem = LegacyGuice.itemService.getUnsecureIfExists(key)

    SearchResultItem(
      uuid = key.getUuid,
      version = key.getVersion,
      name = Option(bean.getName),
      description = Option(bean.getDescription),
      status = bean.getStatus,
      createdDate = bean.getCreatedDate,
      modifiedDate = bean.getModifiedDate,
      collectionId = bean.getCollection.getUuid,
      commentCount = getItemCommentCount(key),
      starRatings = bean.getRating,
      attachmentCount = Option(bean.getAttachments).map(_.size).getOrElse(0),
      attachments =
        if (includeAttachments) convertToAttachment(sanitisedAttachmentBeans, key) else None,
      thumbnail = bean.getThumbnail,
<<<<<<< HEAD
      thumbnailDetails = getThumbnailDetails(Option(bean.getAttachments).map(_.asScala.toList), key),
      displayFields = bean.getDisplayFields.asScala.toList,
=======
      thumbnailDetails = getThumbnailDetails(sanitisedAttachmentBeans, key),
      displayFields = getDisplayFields(bean),
>>>>>>> 7c5c284b
      displayOptions = Option(bean.getDisplayOptions),
      keywordFoundInAttachment = item.keywordFound,
      links = getLinksFromBean(bean),
      bookmarkId = getBookmarkId(key),
      isLatestVersion = isLatestVersion(key),
      drmStatus = getItemDrmStatus(rawItem),
      moderationDetails = getModerationDetails(rawItem),
    )
  }

  /**
    * Convert a list of AttachmentBean to a list of SearchResultAttachment
    */
  def convertToAttachment(attachmentBeans: Option[List[AttachmentBean]],
                          itemKey: ItemIdKey): Option[List[SearchResultAttachment]] = {
    lazy val hasRestrictedAttachmentPrivileges: Boolean =
      hasAcl(AttachmentConfigConstants.VIEW_RESTRICTED_ATTACHMENTS)

    attachmentBeans.map(
      beans =>
        beans
        // Filter out restricted attachments if the user does not have permissions to view them
          .filter(isViewable(hasRestrictedAttachmentPrivileges))
          .map(toSearchResultAttachment(itemKey, _))
    )
  }

  def getItemDrmStatus(rawItem: Item): Option[DrmStatus] = {
    for {
      item <- Option(rawItem)
      _    <- Option(item.getDrmSettings)
      termsAccepted = try {
        LegacyGuice.drmService.hasAcceptedOrRequiresNoAcceptance(item, false, false)
      } catch {
        // This exception is only thrown when the DRM has maximum number of acceptance allowable times.
        case _: DRMException => false
      }
      isAuthorised = try {
        LegacyGuice.drmService.isAuthorised(item, CurrentUser.getUserState.getIpAddress)
        true
      } catch {
        case _: DRMException => false
      }
    } yield {
      DrmStatus(termsAccepted, isAuthorised)
    }
  }

  def getModerationDetails(rawItem: Item): Option[ModerationDetails] =
    for {
      item <- Option(rawItem) if Array(REJECTED, REVIEW, MODERATING).contains(item.getStatus)
      mod  <- Option(item.getModeration)
    } yield ModerationDetails(mod.getLastAction, mod.getStart, Option(mod.getRejectedMessage))

  def getItemComments(key: ItemIdKey): Option[java.util.List[Comment]] =
    Option(LegacyGuice.itemCommentService.getCommentsWithACLCheck(key, null, null, -1))

  def getItemCommentCount(key: ItemIdKey): Option[Integer] =
    Option(LegacyGuice.itemCommentService.getCommentCountWithACLCheck(key))

  /**
    * Extract the value of 'links' from the 'extras' of AbstractExtendableBean.
    */
  def getLinksFromBean[T <: AbstractExtendableBean](bean: T) =
    bean.get("links").asInstanceOf[java.util.Map[String, String]]

  /**
    * Find the Bookmark linking to the Item and return the Bookmark's ID.
    * @param itemID Unique Item ID
    * @return Unique Bookmark ID
    */
  def getBookmarkId(itemID: ItemIdKey): Option[Long] =
    Option(LegacyGuice.bookmarkService.getByItem(itemID)).map(_.getId)

  /**
    * Check whether a specific version is the latest version
    * @param itemID Unique Item ID
    * @return True if the version is the latest one
    */
  def isLatestVersion(itemID: ItemIdKey): Boolean =
    itemID.getVersion == LegacyGuice.itemService.getLatestVersion(itemID.getUuid)

  def getThumbnailDetails(attachmentBeans: Option[List[AttachmentBean]],
                          itemKey: ItemIdKey): Option[ThumbnailDetails] = {
    lazy val hasRestrictedAttachmentPrivileges: Boolean =
      hasAcl(AttachmentConfigConstants.VIEW_RESTRICTED_ATTACHMENTS)

    def determineThumbnailLink(searchResultAttachment: SearchResultAttachment): Option[String] =
      Option(searchResultAttachment)
        .filterNot(_.brokenAttachment)
        .filter(a =>
          (a.attachmentType, a.mimeType, a.hasGeneratedThumb) match {
            // If a file attachment has a generatedThumb we use it
            case ("file", _, Some(true)) => true
            // If a 'custom/resource' (i.e. oEQ resource attachment) is of a mimeType other than
            // those specified, we use the server provided thumbnail
            case ("custom/resource", Some(mimeType), _)
                if !List("equella/item", "equella/link", "text/html").contains(mimeType) =>
              true
            // For the custom attachment types pointing to external systems, we use the server
            // provided thumbnail - which is typically a thumbnail provided by those systems
            case (custom, _, _)
                if custom
                  .startsWith("custom/") && List("flickr", "googlebook", "kaltura", "youtube")
                  .contains(custom.split("/").last) =>
              true
            // For all others, no thumbnail is provided
            case _ => false
        })
        .flatMap(_.links.asScala.get(ItemLinkServiceImpl.REL_THUMB))

    attachmentBeans
      .flatMap(
        _.find(isViewable(hasRestrictedAttachmentPrivileges))
      )
      .map(toSearchResultAttachment(itemKey, _))
      .map(
        a =>
          ThumbnailDetails(attachmentType = a.attachmentType,
                           mimeType = a.mimeType,
                           link = determineThumbnailLink(a)))
  }

  def getDisplayFields(bean: EquellaItemBean): List[DisplayField] = {
    def standardDisplayFields = bean.getDisplayFields.asScala.toList

    def customDisplayFields: Option[DisplayField] = {
      def personalTags =
        Option(bean.getMetadata)
          .map(new PropBagEx(_).getNode("keywords"))
          .filter(!Check.isEmpty(_))
          .map(new SimpleI18NString(_)) // DisplayField requires its value to be an I18N string.
          .map(new DisplayField("node", new SimpleI18NString("Tags"), _))

      Option.when(bean.getStatus == ItemStatus.PERSONAL.toString)(personalTags).flatten
    }

    standardDisplayFields ++ customDisplayFields
  }
}<|MERGE_RESOLUTION|>--- conflicted
+++ resolved
@@ -295,13 +295,8 @@
       attachments =
         if (includeAttachments) convertToAttachment(sanitisedAttachmentBeans, key) else None,
       thumbnail = bean.getThumbnail,
-<<<<<<< HEAD
       thumbnailDetails = getThumbnailDetails(Option(bean.getAttachments).map(_.asScala.toList), key),
-      displayFields = bean.getDisplayFields.asScala.toList,
-=======
-      thumbnailDetails = getThumbnailDetails(sanitisedAttachmentBeans, key),
       displayFields = getDisplayFields(bean),
->>>>>>> 7c5c284b
       displayOptions = Option(bean.getDisplayOptions),
       keywordFoundInAttachment = item.keywordFound,
       links = getLinksFromBean(bean),
