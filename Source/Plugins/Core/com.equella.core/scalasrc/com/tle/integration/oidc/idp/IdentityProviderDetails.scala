--- conflicted
+++ resolved
@@ -97,21 +97,25 @@
     apiClientSecret: String
 ) extends IdentityProviderDetails
 
-/**
-  * Configuration details for Okta and the intention of this class is the same as what [[GenericIdentityProviderDetails]]
-  * is for.
-  *
-  * @param commonDetails Common details configured for OIDC
-  * @param apiUrl The API endpoint for the Identity Provider, use for operations such as search for users
-  * @param apiClientId Client ID used to get an Authorisation Token to use with the Identity Provider's API
-  *                    (for user searching etc)
-  * @param keyId ID of the key pair which is used to sign and verify the JWT used with `apiClientId` to get an access token
+/** Configuration details for Okta and the intention of this class is the same as what
+  * [[GenericIdentityProviderDetails]] is for.
+  *
+  * @param commonDetails
+  *   Common details configured for OIDC
+  * @param apiUrl
+  *   The API endpoint for the Identity Provider, use for operations such as search for users
+  * @param apiClientId
+  *   Client ID used to get an Authorisation Token to use with the Identity Provider's API (for user
+  *   searching etc)
+  * @param keyId
+  *   ID of the key pair which is used to sign and verify the JWT used with `apiClientId` to get an
+  *   access token
   */
 final case class OktaDetails(
     commonDetails: CommonDetails,
     apiUrl: URL,
     apiClientId: String,
-    keyId: String,
+    keyId: String
 ) extends IdentityProviderDetails
 
 object IdentityProviderDetails {
@@ -129,16 +133,6 @@
       .map(encryptionService.encrypt)
       .toRight(s"Missing value for required field: $field")
 
-<<<<<<< HEAD
-  // If the existing config is the same type return an Option of the config; otherwise return None.
-  private def existingIdP[T <: IdentityProviderDetails](
-      idp: Option[IdentityProviderDetails]
-  ): Option[T] = {
-    idp.flatMap(c => Either.catchNonFatal(c.asInstanceOf[T]).toOption)
-  }
-
-=======
->>>>>>> c007046b
   private def commonDetails(
       idp: IdentityProvider,
       existingConfig: Option[IdentityProviderDetails]
@@ -171,15 +165,10 @@
     *   An `IdentityProviderDetails` instance if the conversion succeeds, or an
     *   `IllegalArgumentException` including all the captured errors
     */
-<<<<<<< HEAD
   def apply(idp: IdentityProvider, existingConfig: Option[IdentityProviderDetails])(implicit
-      encryptionService: EncryptionService
+      encryptionService: EncryptionService,
+      webKeySetService: WebKeySetService
   ): Either[IllegalArgumentException, IdentityProviderDetails] = {
-=======
-  def apply(idp: IdentityProvider, existingConfig: Option[IdentityProviderDetails],
-  )(implicit encryptionService: EncryptionService, webKeySetService: WebKeySetService)
-    : Either[IllegalArgumentException, IdentityProviderDetails] = {
->>>>>>> c007046b
     this.encryptionService = encryptionService
 
     val result = idp match {
@@ -191,12 +180,14 @@
           .getOrElse(webKeySetService.generateKeyPair.keyId)
 
         commonDetails(okta, existingConfig)
-          .map(
-            commonDetails =>
-              OktaDetails(commonDetails = commonDetails,
-                          apiUrl = URI.create(okta.apiUrl).toURL,
-                          apiClientId = okta.apiClientId,
-                          keyId = keyId))
+          .map(commonDetails =>
+            OktaDetails(
+              commonDetails = commonDetails,
+              apiUrl = URI.create(okta.apiUrl).toURL,
+              apiClientId = okta.apiClientId,
+              keyId = keyId
+            )
+          )
           .toValidatedNel
       case other: IdentityProvider with RestApi =>
         val existingApiSecret = existingConfig.collect {
@@ -206,25 +197,14 @@
           encrypt("API Client Secret", other.apiClientSecret, existingApiSecret)
 
         (commonDetails(idp, existingConfig).toValidatedNel, encryptedApiSecret.toValidatedNel)
-<<<<<<< HEAD
           .mapN((commonDetails, apiClientSecret) =>
             GenericIdentityProviderDetails(
               commonDetails = commonDetails,
-              apiUrl = URI.create(provider.apiUrl).toURL,
-              apiClientId = provider.apiClientId,
+              apiUrl = URI.create(other.apiUrl).toURL,
+              apiClientId = other.apiClientId,
               apiClientSecret = apiClientSecret
             )
           )
-      case other =>
-        invalidNel(s"Unsupported Identity Provider: ${other.platform}")
-=======
-          .mapN(
-            (commonDetails, apiClientSecret) =>
-              GenericIdentityProviderDetails(commonDetails = commonDetails,
-                                             apiUrl = URI.create(other.apiUrl).toURL,
-                                             apiClientId = other.apiClientId,
-                                             apiClientSecret = apiClientSecret))
->>>>>>> c007046b
     }
 
     result.toEither
