libraryDependencies ++= Seq(
<<<<<<< HEAD
  "com.github.equella.jpf" % "jpf"            % "1.0.7",
  "com.google.guava"       % "guava"          % "31.1-jre",
  "org.slf4j"              % "jcl-over-slf4j" % "1.7.36",
  "org.slf4j"              % "slf4j-simple"   % "1.7.36",
  springWeb,
  springAop,
  springContext,
  "com.fifesoft"  % "rsyntaxtextarea" % "1.5.2",
  "com.miglayout" % "miglayout-swing" % "4.2",
=======
  "com.github.equella.jpf" % "jpf"             % "1.0.7",
  "com.google.guava"       % "guava"           % "31.1-jre",
  "org.slf4j"              % "jcl-over-slf4j"  % "2.0.3",
  "org.slf4j"              % "slf4j-simple"    % "2.0.3",
  "org.springframework"    % "spring-web"      % springVersion,
  "org.springframework"    % "spring-aop"      % springVersion,
  "org.springframework"    % "spring-context"  % springVersion,
  "com.fifesoft"           % "rsyntaxtextarea" % "1.5.2",
  "com.miglayout"          % "miglayout-swing" % "4.2",
>>>>>>> a58c1278
  xstreamDep
)

excludeDependencies ++= Seq(
  "commons-logging" % "commons-logging",
  // Spring 5 added a default logging bridge.  In oEQ, this results in
  // a [deduplicate: different file contents found in the following] error
  // ...org.slf4j/jcl-over-slf4j/jars/jcl-over-slf4j-1.7.30.jar:org/apache/commons/logging/Log.class
  // ...org.springframework/spring-jcl/jars/spring-jcl-5.3.23.jar:org/apache/commons/logging/Log.class
  // As per https://github.com/spring-projects/spring-framework/issues/20611 ,
  // since we already have logging in place, we can safely exclude the dep from spring.
  "org.springframework" % "spring-jcl"
)

(assembly / packageOptions) += Package.ManifestAttributes("Permissions" -> "all-permissions")
(assembly / assemblyOption) := (assembly / assemblyOption).value
(assembly / assemblyMergeStrategy) := {
  case PathList("org", "xmlpull", "v1", _*) => MergeStrategy.first
  // The following three were added when the hibernate-types was added the the hibernate module
  case PathList("javax", "activation", _*)       => MergeStrategy.first
  case PathList("javax", "xml", _*)              => MergeStrategy.first
  case PathList("META-INF", "versions", "9", _*) => MergeStrategy.first
  // Added due to a [deduplicate: different file contents found in the following] error against:
  // org.springframework/spring-context/jars/spring-context-3.2.18.RELEASE.jar:overview.html
  // org.springframework/spring-web/jars/spring-web-3.2.18.RELEASE.jar:overview.html
  case x if x.contains("overview.html") => MergeStrategy.first
  case x =>
    val oldStrategy = (ThisBuild / assemblyMergeStrategy).value
    oldStrategy(x)
}
dependsOn(platformCommon, platformSwing, platformEquella, LocalProject("com_tle_webstart_admin"))<|MERGE_RESOLUTION|>--- conflicted
+++ resolved
@@ -1,25 +1,13 @@
 libraryDependencies ++= Seq(
-<<<<<<< HEAD
   "com.github.equella.jpf" % "jpf"            % "1.0.7",
   "com.google.guava"       % "guava"          % "31.1-jre",
-  "org.slf4j"              % "jcl-over-slf4j" % "1.7.36",
-  "org.slf4j"              % "slf4j-simple"   % "1.7.36",
+  "org.slf4j"              % "jcl-over-slf4j" % "2.0.3",
+  "org.slf4j"              % "slf4j-simple"   % "2.0.3",
   springWeb,
   springAop,
   springContext,
   "com.fifesoft"  % "rsyntaxtextarea" % "1.5.2",
   "com.miglayout" % "miglayout-swing" % "4.2",
-=======
-  "com.github.equella.jpf" % "jpf"             % "1.0.7",
-  "com.google.guava"       % "guava"           % "31.1-jre",
-  "org.slf4j"              % "jcl-over-slf4j"  % "2.0.3",
-  "org.slf4j"              % "slf4j-simple"    % "2.0.3",
-  "org.springframework"    % "spring-web"      % springVersion,
-  "org.springframework"    % "spring-aop"      % springVersion,
-  "org.springframework"    % "spring-context"  % springVersion,
-  "com.fifesoft"           % "rsyntaxtextarea" % "1.5.2",
-  "com.miglayout"          % "miglayout-swing" % "4.2",
->>>>>>> a58c1278
   xstreamDep
 )
 
